// Copyright (c) 2013,  Los Alamos National Security, LLC (LANS)
// and the University Corporation for Atmospheric Research (UCAR).
//
// Unless noted otherwise source code is licensed under the BSD license.
// Additional copyright and license information can be found in the LICENSE file
// distributed with this code, or at http://mpas-dev.github.com/license.html
//

#include <stdio.h>
#include <stdlib.h>
#include <fcntl.h>
#include <sys/stat.h>
#include <unistd.h>
#include <string.h>
#include <errno.h>
#include "ezxml/ezxml.h"

#ifdef _MPI
#include "mpi.h"
#endif

#define MSGSIZE 256


/*
 *  Interface routines for building streams at run-time; defined in mpas_stream_manager.F
 */
void stream_mgr_create_stream_c(void *, const char *, int *, const char *, const char *, char *, char *, int *, int *, int *, int *);
void mpas_stream_mgr_add_field_c(void *, const char *, const char *, int *);
void mpas_stream_mgr_add_stream_fields_c(void *, const char *, const char *, int *);
void mpas_stream_mgr_add_pool_c(void *, const char *, const char *, int *);
void stream_mgr_add_alarm_c(void *, const char *, const char *, const char *, const char *, int *);
void stream_mgr_add_pkg_c(void *, const char *, const char *, int *);


/*
 *  Stack node type used for basic syntax checking of XML
 */
struct stacknode {
	int line;
	char name[MSGSIZE];
	struct stacknode *next;
};

struct stacknode *head = NULL;


/*
 *  Global variables
 */
static char *global_file;


/*********************************************************************************
 *
 *  Function: fmt_err
 *
 *  Prints an error message in a standard format.
 *
 *********************************************************************************/
void fmt_err(const char *mesg)
{
	fprintf(stderr,"********************************************************************************\n");
	fprintf(stderr,"* Error: In file %s, %s\n", global_file, mesg);
	fprintf(stderr,"********************************************************************************\n");
}


/*********************************************************************************
 *
 *  Function: fmt_warn
 *
 *  Prints a warning message in a standard format.
 *
 *********************************************************************************/
void fmt_warn(const char *mesg)
{
	fprintf(stderr,"********************************************************************************\n");
	fprintf(stderr,"* Warning: In file %s, %s\n", global_file, mesg);
	fprintf(stderr,"********************************************************************************\n");
}

/*********************************************************************************
 *
 *  Function: fmt_info
 *
 *  Prints an informational message in a standard format.
 *
 *********************************************************************************/
void fmt_info(const char *mesg)
{
	fprintf(stderr,"\n");
	fprintf(stderr," Information: In file %s, %s\n", global_file, mesg);
	fprintf(stderr,"\n");
}


/*********************************************************************************
 *
 *  Function: push_tag
 *
 *  Pushes a new node onto the stack.
 *
 *********************************************************************************/
void push_tag(struct stacknode *node)
{
	if (node != NULL) {
		node->next = head;
		head = node;
	}
}


/*********************************************************************************
 *
 *  Function: pop_tag
 *
 *  Pops a new node from the stack.
 *
 *********************************************************************************/
struct stacknode * pop_tag(void)
{
	struct stacknode *retval;

	retval = head;
	if (head != NULL) {
		head = head->next;
	}

	return retval;
}


/*********************************************************************************
 *
 *  Function: parse_xml_tag_name
 *
 *  Copies only the name of an XML tag from tag_buf into tag_name. For example,
 *  the name of the tag
 *
 *      <stream name="floop" interval="06:00:00"/>
 *
 *  is the string "stream".
 *
 *********************************************************************************/
void parse_xml_tag_name(char *tag_buf, char *tag_name)
{
	size_t i;

	/* Assume that a name ends with a space or null character */
	i = 0;
	while (tag_buf[i] != ' ' && tag_buf[i] != '\0') {
		tag_name[i] = tag_buf[i];
		i++;
	}

	tag_name[i] = '\0';
}


/*********************************************************************************
 *
 *  Function: parse_xml_tag
 *
 *  Parses the next XML tag into a string, plus other bookkeeping. All characters
 *  between the first '<' and immediately following '>' character from xml_buf
 *  are copied into tag. The length of the buffer xml_buf is at least buf_len, and
 *  the length of the buffer tag is also at least buf_len.
 *
 *  For providing useful error messages, this routine also counts line numbers,
 *  incrementing the line number each time a newline character is encountered.
 *
 *  The output argument start_line provides the line number on which the returned
 *  tag began.
 *
 *  The output argument tag_len provides the number of characters in the tag that
 *  were copied into the tag buffer. If no complete XML tag is found in the input
 *  buffer, the tag_len argument will be set to 0.
 *
 *  The return value is the index in xml_buf representing the end of the tag,
 *  realtive to the starting position.
 *
 *********************************************************************************/
size_t parse_xml_tag(char *xml_buf, size_t buf_len, char *tag, size_t *tag_len, int *line, int *start_line)
{
	size_t i, j;

	/* Look for beginning of tag */
	i = 0;
	while (i < buf_len && xml_buf[i] != '<') {
		if (xml_buf[i] == '\n')
			(*line)++;
		i++;
	}

	/* Ran out of characters... */
	if (i == buf_len) {
		*tag_len = 0;
		return 0;
	}


	/* Move on to next character after opening '<' */
	*start_line = *line;
	i++;

	/* Copy tag into string */
	j = 0;
	while (i < buf_len && xml_buf[i] != '>') {
		if (xml_buf[i] == '\n')
			(*line)++;
		tag[j] = xml_buf[i];
		i++;
		j++;
	}

	/* Didn't find a closing '>' character */
	if (i == buf_len) {
		*tag_len = 0;
		return 0;
	}

	tag[j] = '\0';
	i++;

	*tag_len = j;

	return i;
}


/*********************************************************************************
 *
 *  Function: par_read
 *
 *  Reads the contents of a file into a buffer in distributed-memory parallel code.
 *
 *  The buffer xml_buf is allocated with size bufsize, which will be exactly the
 *  number of bytes in the file fname. Only the master task will actually read the
 *  file, and the contents are broadcast to all other tasks. The mpi_comm argument
 *  is a Fortran MPI communicator used to determine which task is the master task.
 *
 *  A return code of 0 indicates the file was successfully read and broadcast to
 *  all MPI tasks that belong to the communicator.
 *
 *********************************************************************************/
int par_read(char *fname, int *mpi_comm, char **xml_buf, size_t *bufsize)
{
	int iofd;
	int rank;
	struct stat s;
	int err;

#ifdef _MPI
	MPI_Comm comm;

	comm = MPI_Comm_f2c((MPI_Fint)(*mpi_comm));
	err = MPI_Comm_rank(comm, &rank);
#else
	rank = 0;
#endif

	if (rank == 0) {
		iofd = open(fname, O_RDONLY);
<<<<<<< HEAD
		if (!iofd) {
			fprintf(stderr, "********************************************************************************\n\n");
			fprintf(stderr, "Error: Could not open run-time I/O config file %s\n\n", fname);
			fprintf(stderr, "********************************************************************************\n");
=======
		if (iofd <= 0) {
			fprintf(stderr, "Error: Could not open run-time I/O config file %s\n", fname);
>>>>>>> 06d78436
			return 1;
		}

		fstat(iofd, &s);
		*bufsize = (size_t)s.st_size;
#ifdef _MPI
		err = MPI_Bcast((void *)bufsize, (int)sizeof(size_t), MPI_BYTE, 0, comm);
#endif
	
		*xml_buf = (char *)malloc(*bufsize);
		err = read(iofd, (void *)(*xml_buf), *bufsize);

#ifdef _MPI
		err = MPI_Bcast((void *)(*xml_buf), (int)(*bufsize), MPI_CHAR, 0, comm);
#endif
	}
	else {
#ifdef _MPI
		err = MPI_Bcast((void *)bufsize, (int)sizeof(size_t), MPI_BYTE, 0, comm);
#endif
		*xml_buf = (char *)malloc(*bufsize);

#ifdef _MPI
		err = MPI_Bcast((void *)(*xml_buf), (int)(*bufsize), MPI_CHAR, 0, comm);
#endif
	}

	return 0;
}


/*********************************************************************************
 *
 *  Function: attribute_check
 *
 *  Checks that a stream has the required attributes, and that attributes
 *  are consistent.
 *
 *********************************************************************************/
int attribute_check(ezxml_t stream)
{
	const char *s_name, *s_type, *s_filename, *s_filename_intv, *s_input, *s_output, *s_ref_time;
	char msgbuf[MSGSIZE];
	int i, len, nextchar;

	s_name = ezxml_attr(stream, "name");
	s_type = ezxml_attr(stream, "type");
	s_filename = ezxml_attr(stream, "filename_template");
	s_filename_intv = ezxml_attr(stream, "filename_interval");
	s_input = ezxml_attr(stream, "input_interval");
	s_output = ezxml_attr(stream, "output_interval");
	s_ref_time = ezxml_attr(stream, "reference_time");


	/*
	 *  Check for required attributes
	 */
	if (s_name == NULL) {
		fmt_err("stream must have the \"name\" attribute.");
		return 1;
	}
	else if (s_type == NULL) {
		snprintf(msgbuf, MSGSIZE, "stream \"%s\" must have the \"type\" attribute.", s_name);
		fmt_err(msgbuf);
		return 1;
	}
	else if (s_filename == NULL) {
		snprintf(msgbuf, MSGSIZE, "stream \"%s\" must have the \"filename_template\" attribute.", s_name);
		fmt_err(msgbuf);
		return 1;
	}


	/*
	 *  Check that input streams have an input interval, output streams have an output interval
	 */
	if (strstr(s_type, "input") != NULL && s_input == NULL) {
		snprintf(msgbuf, MSGSIZE, "stream \"%s\" is an input stream and must have the \"input_interval\" attribute.", s_name);
		fmt_err(msgbuf);
		return 1;
	}
	if (strstr(s_type, "output") != NULL && s_output == NULL) {
		snprintf(msgbuf, MSGSIZE, "stream \"%s\" is an output stream and must have the \"output_interval\" attribute.", s_name);
		fmt_err(msgbuf);
		return 1;
	}
	if (strstr(s_type, "input") != NULL && strstr(s_type, "output") == NULL && s_output != NULL) {
		snprintf(msgbuf, MSGSIZE, "input-only stream \"%s\" has the \"output_interval\" attribute.", s_name);
		fmt_warn(msgbuf);
	}
	if (strstr(s_type, "output") != NULL && strstr(s_type, "input") == NULL && s_input != NULL) {
		snprintf(msgbuf, MSGSIZE, "output-only stream \"%s\" has the \"input_interval\" attribute.", s_name);
		fmt_warn(msgbuf);
	}

	/*
	 *  Check that filename_interval is given an acceptable value.
	 */
	if ( s_filename_intv != NULL ) {
		if ( strstr(s_filename_intv, "input_interval") != NULL && s_input == NULL) {
			snprintf(msgbuf, MSGSIZE, "stream \"%s\" has a value of \"input_interval\" for the \"filename_interval\" attribute, without defining the \"input_interval\" attribute.", s_name);
			fmt_err(msgbuf);
			return 1;
		}
		if ( strstr(s_filename_intv, "output_interval") != NULL && s_output == NULL) {
			snprintf(msgbuf, MSGSIZE, "stream \"%s\" has a value of \"output_interval\" for the \"filename_interval\" attribute, without defining the \"output_interval\" attribute.", s_name);
			fmt_err(msgbuf);
			return 1;
		}
		if ( strstr(s_filename_intv, "input_interval") != NULL && strstr(s_input, "initial_only") != NULL) {
			snprintf(msgbuf, MSGSIZE, "stream \"%s\" cannot have a value of \"input_interval\" for the \"filename_interval\" attribute, when \"input_interval\" is set to \"initial_only\".", s_name);
			fmt_err(msgbuf);
			return 1;
		}
		if ( strstr(s_filename_intv, "output_interval") != NULL && strstr(s_output, "initial_only") != NULL) {
			snprintf(msgbuf, MSGSIZE, "stream \"%s\" cannot have a value of \"output_interval\" for the \"filename_interval\" attribute, when \"output_interval\" is set to \"initial_only\".", s_name);
			fmt_err(msgbuf);
			return 1;
		}
	}


	/*
	 *  Check that the filename template contains no illegal characters or variables
	 *  NB: If new variable characters are added here, they should also be accommodated in
	 *      the mpas_expand_string() subroutine in the mpas_timekeeping module.
	 */
	len = strlen(s_filename);
	nextchar = 0;
	for (i=(len-1); i>=0; nextchar=s_filename[i--]) {
		if (s_filename[i] == '$') {
			if (strchr("YMDdhmsG",nextchar) == NULL) {
				snprintf(msgbuf, MSGSIZE, "filename_template for stream \"%s\" contains unrecognized variable \"$%c\".", s_name, nextchar);
				fmt_err(msgbuf);
				return 1;
			}
		}	
	}

	return 0;
}


/*********************************************************************************
 *
 *  Function: uniqueness_check
 *
 *  Checks that two streams have unique name and filename_template attributes
 *
 *********************************************************************************/
int uniqueness_check(ezxml_t stream1, ezxml_t stream2)
{
	const char *name, *name2;
	const char *filename, *filename2;
	const char *type, *type2;
	char msgbuf[MSGSIZE];

	if (stream1 != stream2) {
		name = ezxml_attr(stream1, "name");
		filename = ezxml_attr(stream1, "filename_template");
		type = ezxml_attr(stream1, "type");
		name2 = ezxml_attr(stream2, "name");
		filename2 = ezxml_attr(stream2, "filename_template");
		type2 = ezxml_attr(stream2, "type");

		if (strcmp(name, name2) == 0) {
			snprintf(msgbuf, MSGSIZE, "stream \"%s\" is define more than once.", name);
			fmt_err(msgbuf);
			return 1;
		}
		if (strstr(type, "output") != NULL || strstr(type2, "output") != NULL){
			if (strcmp(filename, filename2) == 0) {
				snprintf(msgbuf, MSGSIZE, "Output streams \"%s\" and \"%s\" cannot share the filename_template \"%s\".", name, name2, filename);
				fmt_err(msgbuf);
				return 1;
			}
		}
	}

	return 0;
}


/*********************************************************************************
 *
 *  Function: check_streams
 *
 *  Validates the specification of run-time streams.
 *
 *********************************************************************************/
int check_streams(ezxml_t streams)
{
	ezxml_t stream_xml;
	ezxml_t stream2_xml;
	ezxml_t test_xml;
	ezxml_t test2_xml;
	const char *name;
	const char *filename;
	char msgbuf[MSGSIZE];


	/* Check immutable streams */
	for (stream_xml = ezxml_child(streams, "immutable_stream"); stream_xml; stream_xml = ezxml_next(stream_xml)) {
		if (attribute_check(stream_xml) != 0) {
			return 1;
		}	

		/* Check that users are not attempting to add fields to an immutable stream */
		test_xml = ezxml_child(stream_xml, "var");
		test2_xml = ezxml_child(stream_xml, "file");
		if (test_xml != NULL || test2_xml != NULL) {
			name = ezxml_attr(stream_xml, "name");
			snprintf(msgbuf, MSGSIZE, "the set of variables in stream \"%s\" cannot be modified.", name);
			fmt_err(msgbuf);
			return 1;
		}
	}

	/* Check mutable streams */
	for (stream_xml = ezxml_child(streams, "stream"); stream_xml; stream_xml = ezxml_next(stream_xml)) {
		name = ezxml_attr(stream_xml, "name");

		if (attribute_check(stream_xml) != 0) {
			return 1;
		}	

		/* If fields are specified in a separate file, that file should exist */
		for (test_xml = ezxml_child(stream_xml, "file"); test_xml; test_xml = ezxml_next(test_xml)) {
			filename = ezxml_attr(test_xml, "name");
/* TODO: should this also be done only on the master task? */
			if (access(filename, F_OK|R_OK) == -1) {
				snprintf(msgbuf, MSGSIZE, "definition of stream \"%s\" references file %s that cannot be opened for reading.", name, filename);
				fmt_err(msgbuf);
				return 1;
			}
		}
	}


	/* Check that the name and filename_template attributes of all streams are unique */
	for (stream_xml = ezxml_child(streams, "stream"); stream_xml; stream_xml = ezxml_next(stream_xml)) {
		for (stream2_xml = ezxml_child(streams, "stream"); stream2_xml; stream2_xml = ezxml_next(stream2_xml)) {
			if (uniqueness_check(stream_xml, stream2_xml)) return 1;
		}
		for (stream2_xml = ezxml_child(streams, "immutable_stream"); stream2_xml; stream2_xml = ezxml_next(stream2_xml)) {
			if (uniqueness_check(stream_xml, stream2_xml)) return 1;
		}
	}
	for (stream_xml = ezxml_child(streams, "immutable_stream"); stream_xml; stream_xml = ezxml_next(stream_xml)) {
		for (stream2_xml = ezxml_child(streams, "stream"); stream2_xml; stream2_xml = ezxml_next(stream2_xml)) {
			if (uniqueness_check(stream_xml, stream2_xml)) return 1;
		}
		for (stream2_xml = ezxml_child(streams, "immutable_stream"); stream2_xml; stream2_xml = ezxml_next(stream2_xml)) {
			if (uniqueness_check(stream_xml, stream2_xml)) return 1;
		}
	}

	return 0;	
}


/*********************************************************************************
 *
 *  Function: xml_syntax_check
 *
 *  Performs a few basic syntax checks on a buffer containing XML:
 *  1) Are the angle brackets balanced?
 *  2) Are the quotes balanced?
 *  3) Are all XML tags closed and nested properly?
 *
 *  There are clearly many syntax errors that this code will not catch, e.g., attribute
 *  values that contain no quotes at all; similarly, there are syntactically correct
 *  situations that this code will flag as bad, e.g., quoted strings that contain the
 *  '=' character. If we really wanted to be thorough, we should employ a proper parser
 *  with a well-specified grammar.
 *
 *********************************************************************************/
int xml_syntax_check(char *xml_buf, size_t bufsize)
{
	size_t i;
	size_t len;
	int nleft, nright, line, start_line;
	int nleftcom, nrightcom;
	char msgbuf[MSGSIZE];
	char *tag_buf;
	struct stacknode *node;
	struct stacknode tmp_node;


	/*
	 *  Check that we have balanced angle brackets
	 */
	nleft = 0;
	nright = 0;
	nleftcom = 0;
	nrightcom = 0;
	line = 1;

	if ( xml_buf[0] == '>' ) {
		snprintf(msgbuf, MSGSIZE, "line %i, unexpected starting \'>\' character. A file cannot start with a  \'>\' character.", line);
		fmt_err(msgbuf);
		return 1;
	}

	for (i=0; i<bufsize; i++) {
		if (xml_buf[i] == '<') {
			if (i+1 < bufsize && xml_buf[i+1] == '!'){
				nleftcom++;
				if (nleftcom - nrightcom > 1) {
					snprintf(msgbuf, MSGSIZE, "line %i, unexpected XML comment open. Is the previous XML comment missing a \'-->\'?", line);
					fmt_err(msgbuf);
					return 1;
				} else if (nleft != nright) {
					snprintf(msgbuf, MSGSIZE, "line %i, unexpected XML comment open. Is the previous XML tag missing a \'>\'?\n   NOTE: Comments are not allowed within an open XML tag.", line);
					fmt_err(msgbuf);
					return 1;
				}
			} else {
				nleft++;
				if (nleft - nright > 1){
					snprintf(msgbuf, MSGSIZE, "line %i, unexpected \'<\' character. Is the previous XML tag missing a \'>\'?", line);
					fmt_err(msgbuf);
					return 1;
				}
			}
		}
		else if (xml_buf[i] == '>') {
			if (i > 0 && xml_buf[i-1] == '-'){
				nrightcom++;
				if (nleftcom != nrightcom) {
					snprintf(msgbuf, MSGSIZE, "line %i, unexpected XML comment close. Is the XML comment missing a \'<!--\'?", line);
					fmt_err(msgbuf);
					return 1;
				} else if (nleft != nright) {
					snprintf(msgbuf, MSGSIZE, "line %i, unexpected XML comment close. Is the previous XML tag missing a \'>\'?\n   NOTE: Comments are not allowed within an open XML tag.", line);
					fmt_err(msgbuf);
					return 1;
				}
			} else {
				nright++;
				if (nleft != nright) {
					snprintf(msgbuf, MSGSIZE, "line %i, unexpected \'>\' character. Is the XML tag missing a \'<\'?", line);
					fmt_err(msgbuf);
					return 1;
				}
			}
		}
		else if (xml_buf[i] == '\n') {
			line++;
		}
	}
	if (nleft != nright) {				  /* Probably only triggered if no final '>' character? */
		fmt_err("unbalanced angle brackets in XML. Is the file missing a final \'>\'?");
		return 1;
	}


	/*
	 *  Check that we have balanced quotes
	 *  NB: This simple logic WILL NOT WORK if quoted strings are allowed to contain the '=' character!
	 */
	nleft = 0;
	line = 1;
	for (i=0; i<bufsize; i++) {
		if (xml_buf[i] == '"') {
			nleft = (nleft + 1) % 2;
		}

		/*
		 *  When we reach the end of a line or the beginning of a new attribute definition,
		 *     the quotes should be balanced...
		 */
		if (xml_buf[i] == '=' || xml_buf[i] == '\n') {
			if (nleft != 0) {
				snprintf(msgbuf, MSGSIZE, "line %i, unterminated string. Is a closing quote not present?", line);
				fmt_err(msgbuf);
				return 1;
			}
			if (xml_buf[i] == '\n') {
				line++;
			}
		}
	}
	if (nleft != 0) {
		fmt_err("unbalanced quotes in XML.");
		return 1;
	}


	/*
	 *  Check that each tag is closed
	 */
	i = 0;
	tag_buf = (char *)malloc(bufsize);

	line = 1;
	do {
		i += parse_xml_tag(&xml_buf[i], (bufsize - i), tag_buf, &len, &line, &start_line);

		if (len > 0) {

			/* Probably a comment tag -- though this is not a perfect check... */
			if (tag_buf[0] == '!' && tag_buf[len-1] == '-') {
				/* Would it be better for the tag parser to just skip over comments? */
			}
			/* An opening tag. Push it onto the stack... */
			else if (tag_buf[0] != '/' && tag_buf[len-1] != '/') {
				node = (struct stacknode *)malloc(sizeof(struct stacknode));
				parse_xml_tag_name(tag_buf, node->name);
				node->line = start_line;
				push_tag(node);
			}
			/* A closing tag. Pop the stack... */
			else if (tag_buf[0] == '/' && tag_buf[len-1] != '/') {
				node = pop_tag();
				parse_xml_tag_name(&tag_buf[1], tmp_node.name);    /* NB: &tag_buf[1] to skip over '/' character */
				if (strncmp(tmp_node.name, node->name, (size_t)MSGSIZE) != 0) {
					fprintf(stderr, "Found unexpected closing tag \"%s\" at line %i.\n", tmp_node.name, start_line);
					snprintf(msgbuf, MSGSIZE, "line %i, unclosed or badly nested XML tag \"%s\".", node->line, node->name);
					fmt_err(msgbuf);

					while ((node = pop_tag()) != NULL)
						free(node);
					return 1;	
				}
				free(node);
			}
			/* A singleton tag. Life is simple... */
			else if (tag_buf[0] != '/' && tag_buf[len-1] == '/') {
				parse_xml_tag_name(tag_buf, tmp_node.name);

			}
			/* Probable syntax error? */
			else {
				
			}

		}

	} while (i <= bufsize && len > 0);

	/* Pop the rest of the stack for any unclosed tags */
	node = pop_tag();
	if (node != NULL) {
		snprintf(msgbuf, MSGSIZE, "line %i, unclosed or badly nested XML tag \"%s\".", node->line, node->name);
		fmt_err(msgbuf);
		
		while ((node = pop_tag()) != NULL)
			free(node);
		return 1;	
	}

	free(tag_buf);

	return 0;
}


/*********************************************************************************
 *
 *  Function: build_stream_path
 *
 *  Takes as input a string defining the filename template for a stream, and, for
 *  each directory in the template, ensures that the directory exists. If a directory
 *  in the template already exists but is not writable, a non-zero error is returned.
 *
 *********************************************************************************/
int build_stream_path(const char *stream, const char *template, int *mpi_comm)
{
	char *filename_path;
	char *directory;
	int create_dir;
	int i, len;
	char msgbuf[MSGSIZE];
	int err, retval;
	int writable_parent;
	int rank;


#ifdef _MPI
	MPI_Comm comm;

	comm = MPI_Comm_f2c((MPI_Fint)(*mpi_comm));
	err = MPI_Comm_rank(comm, &rank);
#else
	rank = 0;
#endif

	if (rank == 0) {
		/*
		 * Check that paths in a filename template exist for output streams.
		 * Create them if they don't.
		 *
		 * Parse immutable steams first
		 */
		create_dir = 0;
		filename_path = strdup(template);

		len = strlen(filename_path);
		directory = (char *)malloc(sizeof(char) * (size_t)len);

		for (i=(len-1); i>=0; i--) {
			if (filename_path[i] == '/') {
				filename_path[i] = '\0';
				create_dir = 1;
				break;
			}
		}

		if (create_dir) {
			writable_parent = 1;
			for(i=0; i < len; i++) {
				if (filename_path[i] == '/') {
					directory[i] = '\0';
					err = mkdir(directory, S_IRWXU | S_IRWXG | S_IRWXO);
					if ( err != 0 ) {
						if ( errno == EEXIST ) {
							/* directory exists, need to check permissions */
							writable_parent = 1;
							if (access(directory, W_OK) != 0) {
								writable_parent = 0;
							}
						} else if ( !writable_parent ) {
							snprintf(msgbuf, MSGSIZE, "cannot create directory %s needed by stream \"%s\": parent directory is not writable.", directory, stream);
							fmt_err(msgbuf);
							free(filename_path);
							free(directory);
							writable_parent = 0;

							retval = 1;
#ifdef _MPI
							err = MPI_Bcast(&retval, 1, MPI_INT, 0, comm);
#endif
							return retval;						
						}
					}
				}
				directory[i] = filename_path[i];
			}
			err = mkdir(filename_path, S_IRWXU | S_IRWXG | S_IRWXO);
			if ( ! err ) {
				fprintf(stderr, "        *** created directory %s for stream \"%s\"\n", filename_path, stream);
			} else if ( errno == EEXIST ) {
				/* directory exists, need to check permissions */
				if (access(filename_path, W_OK) != 0) {
					snprintf(msgbuf, MSGSIZE, "definition of stream \"%s\" references directory %s without write permission.", stream, filename_path);
					fmt_err(msgbuf);
					free(filename_path);
					free(directory);
	
					retval = 1;
#ifdef _MPI
					err = MPI_Bcast(&retval, 1, MPI_INT, 0, comm);
#endif
					return retval;
				}
			}
			else if ( !writable_parent ) {
					snprintf(msgbuf, MSGSIZE, "cannot create directory %s needed by stream \"%s\": parent directory is not writable.", directory, stream);
					fmt_err(msgbuf);
					free(filename_path);
					free(directory);
					writable_parent = 0;

					retval = 1;
#ifdef _MPI
					err = MPI_Bcast(&retval, 1, MPI_INT, 0, comm);
#endif
					return retval;						
			}
		}

		free(filename_path);
		free(directory);

		retval = 0;
#ifdef _MPI
		err = MPI_Bcast(&retval, 1, MPI_INT, 0, comm);
#endif
	}
#ifdef _MPI
	else {
		err = MPI_Bcast(&retval, 1, MPI_INT, 0, comm);
		if (retval != 0) {
			fprintf(stderr, "********************************************************************************\n");
			fprintf(stderr, "* Please check the standard error log from task 0 for error messages.\n");
			fprintf(stderr, "********************************************************************************\n");
		}
	}
#endif

	return retval;
}


/*********************************************************************************
 *
 *  Function: xml_stream_parser
 *
 *  Parses an XML file and builds streams using the MPAS_stream_manager module
 *  based on the contents of the file.
 *
 *  The fname argument provides the name of the XML file that contains the stream
 *  definitions, manager is a Fortran derived type used by the stream mananger,
 *  and mpi_comm is the Fortran MPI communicator used by MPAS.
 *
 *********************************************************************************/
void xml_stream_parser(char *fname, void *manager, int *mpi_comm, int *status)
{
	char *xml_buf;
	size_t bufsize;
	ezxml_t streams;
	ezxml_t stream_xml;
	ezxml_t varfile_xml;
	ezxml_t var_xml;
	ezxml_t vararray_xml;
	ezxml_t varstruct_xml;
	ezxml_t substream_xml;
	ezxml_t streamsmatch_xml, streammatch_xml;
	const char *compstreamname_const, *structname_const;
	const char *streamID, *filename_template, *filename_interval, *direction, *varfile, *fieldname_const, *reference_time, *record_interval, *streamname_const, *precision;
	const char *interval_in, *interval_out, *packagelist;
	const char *clobber;
	char *packages, *package;
	char filename_interval_string[256];
	char ref_time_local[256];
	char rec_intv_local[256];
	char fieldname[256];
	FILE *fd;
	char msgbuf[MSGSIZE];
	int itype;
	int iclobber;
	int iprec;
	int immutable;
	int err;


	fprintf(stderr, "\nParsing run-time I/O configuration from %s ...\n", fname);
	*status = 0;

	global_file = fname;
	if (par_read(fname, mpi_comm, &xml_buf, &bufsize) != 0) {
		*status = 1;
		return;
	}

	streams = ezxml_parse_str(xml_buf, bufsize);
	if (!streams) {
		fprintf(stderr, "********************************************************************************\n\n");
		fprintf(stderr, "Error: Problems encountered while parsing run-time I/O config file %s\n", fname);
		fprintf(stderr, "********************************************************************************\n\n");
		*status = 1;
		return;
	}	

	err = 0;

	/* First, handle changes to immutable stream filename templates, intervals, etc. */
	immutable = 1;
	for (stream_xml = ezxml_child(streams, "immutable_stream"); stream_xml; stream_xml = ezxml_next(stream_xml)) {
		streamID = ezxml_attr(stream_xml, "name");
		direction = ezxml_attr(stream_xml, "type");
		filename_template = ezxml_attr(stream_xml, "filename_template");
		filename_interval = ezxml_attr(stream_xml, "filename_interval");
		interval_in = ezxml_attr(stream_xml, "input_interval");
		interval_out = ezxml_attr(stream_xml, "output_interval");
		reference_time = ezxml_attr(stream_xml, "reference_time");
		record_interval = ezxml_attr(stream_xml, "record_interval");
		precision = ezxml_attr(stream_xml, "precision");
		packagelist = ezxml_attr(stream_xml, "packages");
		clobber = ezxml_attr(stream_xml, "clobber_mode");

		/* Setup filename_interval correctly.
		 *
		 * If filename_interval is not explicitly set...
		 *  - Default to input interval if it is set and an interval (for input, and input;output streams)
		 *  - Default to output interval if it is set and an interval (for output streams)
		 *  - Default to none for all other cases
		 *
		 * After this check is complete, if filename_interval still has a value of NULL, it will be replaced with 'none'
		 */
		if ( filename_interval == NULL){
			/* Check for an input;output stream. Handle first as this is the most complicated case. */
			if ( strstr(direction, "input") != NULL && strstr(direction, "output") != NULL ) {

				/* If input interval is an interval (i.e. not initial_only or none) set filename_interval to the interval. */
				if ( strstr(interval_in, "initial_only") == NULL && strstr(interval_in, "none") == NULL ){
					filename_interval = ezxml_attr(stream_xml, "input_interval");

				/* If output interval is an interval (i.e. not initial_only or none) set filename_interval to the interval. */
				} else if ( strstr(interval_out, "initial_only") == NULL && strstr(interval_out, "none") == NULL ){
					filename_interval = ezxml_attr(stream_xml, "output_interval");
				}
			/* Check for an input stream. */
			} else if ( strstr(direction, "input") != NULL ) {
				if ( strstr(interval_in, "initial_only") == NULL && strstr(interval_in, "none") == NULL ){
					filename_interval = ezxml_attr(stream_xml, "input_interval");
				}

			/* Check for an output stream. */
			} else if ( strstr(direction, "output") != NULL ) {
				if ( strstr(interval_out, "initial_only") == NULL && strstr(interval_out, "none") == NULL ){
					filename_interval = ezxml_attr(stream_xml, "output_interval");
				}
			}
		} else {
			/* Handle the case where filename_interval has a value of either:
			 * output_interval -- Overwrite filename_interval with the interval provided in output_interval
			 * input_interval -- Overwrite filename_interval with the interval provided in input_interval
			 *
			 * In either of these cases, if the intervals are set to be initial_only or none, nullify filename_interval
			 * to force it's value to be none as well.
			 */
			if ( strstr(filename_interval, "input_interval") != NULL ) {
				if ( strstr(interval_in, "initial_only") == NULL && strstr(interval_in, "none") == NULL ) {
					filename_interval = ezxml_attr(stream_xml, "input_interval");
				} else {
					filename_interval = NULL;
				}
			} else if ( strstr(filename_interval, "output_interval") != NULL ) {
				if ( strstr(interval_out, "initial_only") == NULL && strstr(interval_out, "none") == NULL ) {
					filename_interval = ezxml_attr(stream_xml, "output_interval");
				} else {
					filename_interval = NULL;
				}
			}
		}

		if ( filename_interval == NULL ) {
			sprintf(filename_interval_string, "none");
		} else {
			sprintf(filename_interval_string, "%s", filename_interval);
		}

		fprintf(stderr, "\n");
		fprintf(stderr, " -----  found immutable stream \"%s\" in %s  -----\n", streamID, fname);
		fprintf(stderr, "        %-20s%s\n", "filename template:", filename_template);
		fprintf(stderr, "        %-20s%s\n", "filename interval:", filename_interval_string);

		/* NB: These clobber constants must match those in the mpas_stream_manager module! */
		if (clobber != NULL) {
			if (strstr(clobber, "never_modify") != NULL) {
				iclobber = 0;
				fprintf(stderr, "        %-20s%s\n", "clobber mode:", "never_modify");
			}
			else if (strstr(clobber, "append") != NULL) {
				iclobber = 1;
				fprintf(stderr, "        %-20s%s\n", "clobber mode:", "append");
			}
			else if (strstr(clobber, "truncate") != NULL) {             /* Synonym for "replace_files" */
				iclobber = 2;
				fprintf(stderr, "        %-20s%s\n", "clobber mode:", "truncate");
			}
			else if (strstr(clobber, "replace_files") != NULL) {        /* Synonym for "truncate" */
				iclobber = 2;
				fprintf(stderr, "        %-20s%s\n", "clobber mode:", "replace_files");
			}
			else if (strstr(clobber, "overwrite") != NULL) {
				iclobber = 3;
				fprintf(stderr, "        %-20s%s\n", "clobber mode:", "overwrite");
			}
			else {
                		iclobber = 0;
				fprintf(stderr, "        *** unrecognized clobber_mode specification; existing files will not be modified\n");
			}
		}


		/* NB: These type constants must match those in the mpas_stream_manager module! */
		if (strstr(direction, "input") != NULL && strstr(direction, "output") != NULL) {
			itype = 3;
			fprintf(stderr, "        %-20s%s\n", "direction:", "input, output");
		}
		else if (strstr(direction, "input") != NULL) {
			itype = 1;
			fprintf(stderr, "        %-20s%s\n", "direction:", "input");
		}
		else if (strstr(direction, "output") != NULL)  {
			itype = 2;
			fprintf(stderr, "        %-20s%s\n", "direction:", "output");
		}
		else  {
			itype = 4;
			fprintf(stderr, "        %-20s%s\n", "direction:", "none");
		}

		if (reference_time != NULL) {
			snprintf(ref_time_local, 256, "%s", reference_time);
		}
		else {
			snprintf(ref_time_local, 256, "initial_time");
		}
		fprintf(stderr, "        %-20s%s\n", "reference time:", ref_time_local);

		if (record_interval != NULL) {
			snprintf(rec_intv_local, 256, "%s", record_interval);
			fprintf(stderr, "        %-20s%s\n", "record interval:", rec_intv_local);
		}
		else {
			snprintf(rec_intv_local, 256, "none");
			fprintf(stderr, "        %-20s%s\n", "record interval:", "-");
		}

		if (precision != NULL && strstr(precision, "single") != NULL) {
			iprec = 4;
		}
		else if (precision != NULL && strstr(precision, "double") != NULL) {
			iprec = 8;
		}
		else {
			iprec = 0;
			if (precision != NULL)
				fprintf(stderr, "        *** unrecognized precision specification; reverting to native precision\n");
		}
		if (iprec != 0) {
			fprintf(stderr, "        %-20s%i %s\n", "real precision:", iprec, "bytes");
		}


		/* For output streams, build the directory structure where files will be written */
		if (itype == 2 || itype == 3) {
			err = build_stream_path(streamID, filename_template, mpi_comm);
			if (err != 0) {
				*status = 1;
				return;
			}
		}

		stream_mgr_create_stream_c(manager, streamID, &itype, filename_template, filename_interval_string, ref_time_local, rec_intv_local,
					&immutable, &iprec, &iclobber, &err);
		if (err != 0) {
			*status = 1;
			return;
		}

		/* Possibly add an input alarm for this stream */
		if (itype == 3 || itype == 1) {
			stream_mgr_add_alarm_c(manager, streamID, "input", "start", interval_in, &err);
			if (err != 0) {
				*status = 1;
				return;
			}
			fprintf(stderr, "        %-20s%s\n", "input alarm:", interval_in);
		}

		/* Possibly add an output alarm for this stream */
		if (itype == 3 || itype == 2) {
			stream_mgr_add_alarm_c(manager, streamID, "output", "start", interval_out, &err);
			if (err != 0) {
				*status = 1;
				return;
			}
			fprintf(stderr, "        %-20s%s\n", "output alarm:", interval_out);
		}

		/* Possibly add packages */
		if (packagelist != NULL) {

			packages = strdup(packagelist);
			package = strsep(&packages, ";");

			stream_mgr_add_pkg_c(manager, streamID, package, &err);
			if (err != 0) {
				snprintf(msgbuf, MSGSIZE, "definition of stream \"%s\" references unrecognized package \"%s\".", streamID, package);
				fmt_warn(msgbuf);
			}
			else {
				fprintf(stderr, "        %-20s%s\n", "package:", package);
			}

			while ((package = strsep(&packages, ";")) != NULL) {
				stream_mgr_add_pkg_c(manager, streamID, package, &err);
				if (err != 0) {
					snprintf(msgbuf, MSGSIZE, "definition of stream \"%s\" references unrecognized package \"%s\".", streamID, package);
					fmt_warn(msgbuf);
				}
				else {
					fprintf(stderr, "        %-20s%s\n", "package:", package);
				}
			}

			free(packages);
		}
	}

	/* Next, handle modifications to mutable streams as well as new stream definitions */
	immutable = 0;
	for (stream_xml = ezxml_child(streams, "stream"); stream_xml; stream_xml = ezxml_next(stream_xml)) {
		streamID = ezxml_attr(stream_xml, "name");
		direction = ezxml_attr(stream_xml, "type");
		filename_template = ezxml_attr(stream_xml, "filename_template");
		filename_interval = ezxml_attr(stream_xml, "filename_interval");
		interval_in = ezxml_attr(stream_xml, "input_interval");
		interval_out = ezxml_attr(stream_xml, "output_interval");
		reference_time = ezxml_attr(stream_xml, "reference_time");
		record_interval = ezxml_attr(stream_xml, "record_interval");
		precision = ezxml_attr(stream_xml, "precision");
		packagelist = ezxml_attr(stream_xml, "packages");
		clobber = ezxml_attr(stream_xml, "clobber_mode");

		/* Setup filename_interval correctly.
		 *
		 * If filename_interval is not explicitly set...
		 *  - Default to input interval if it is set and an interval (for input, and input;output streams)
		 *  - Default to output interval if it is set and an interval (for output streams)
		 *  - Default to none for all other cases
		 *
		 * After this check is complete, if filename_interval still has a value of NULL, it will be replaced with 'none'
		 */
		if ( filename_interval == NULL){
			/* Check for an input;output stream. Handle first as this is the most complicated case. */
			if ( strstr(direction, "input") != NULL && strstr(direction, "output") != NULL ) {

				/* If input interval is an interval (i.e. not initial_only or none) set filename_interval to the interval. */
				if ( strstr(interval_in, "initial_only") == NULL && strstr(interval_in, "none") == NULL ){
					filename_interval = ezxml_attr(stream_xml, "input_interval");

				/* If output interval is an interval (i.e. not initial_only or none) set filename_interval to the interval. */
				} else if ( strstr(interval_out, "initial_only") == NULL && strstr(interval_out, "none") == NULL ){
					filename_interval = ezxml_attr(stream_xml, "output_interval");
				}
			/* Check for an input stream. */
			} else if ( strstr(direction, "input") != NULL ) {
				if ( strstr(interval_in, "initial_only") == NULL && strstr(interval_in, "none") == NULL ){
					filename_interval = ezxml_attr(stream_xml, "input_interval");
				}

			/* Check for an output stream. */
			} else if ( strstr(direction, "output") != NULL ) {
				if ( strstr(interval_out, "initial_only") == NULL && strstr(interval_out, "none") == NULL ){
					filename_interval = ezxml_attr(stream_xml, "output_interval");
				}
			}
		} else {
			/* Handle the case where filename_interval has a value of either:
			 * output_interval -- Overwrite filename_interval with the interval provided in output_interval
			 * input_interval -- Overwrite filename_interval with the interval provided in input_interval
			 *
			 * In either of these cases, if the intervals are set to be initial_only or none, nullify filename_interval
			 * to force it's value to be none as well.
			 */
			if ( strstr(filename_interval, "input_interval") != NULL ) {
				if ( strstr(interval_in, "initial_only") == NULL && strstr(interval_in, "none") == NULL ) {
					filename_interval = ezxml_attr(stream_xml, "input_interval");
				} else {
					filename_interval = NULL;
				}
			} else if ( strstr(filename_interval, "output_interval") != NULL ) {
				if ( strstr(interval_out, "initial_only") == NULL && strstr(interval_out, "none") == NULL ) {
					filename_interval = ezxml_attr(stream_xml, "output_interval");
				} else {
					filename_interval = NULL;
				}
			}
		}

		if ( filename_interval == NULL ) {
			sprintf(filename_interval_string, "none");
		} else {
			sprintf(filename_interval_string, "%s", filename_interval);
		}

		fprintf(stderr, "\n");
		fprintf(stderr, " -----  found stream \"%s\" in %s  -----\n", streamID, fname);
		fprintf(stderr, "        %-20s%s\n", "filename template:", filename_template);
		fprintf(stderr, "        %-20s%s\n", "filename interval:", filename_interval_string);

		/* NB: These clobber constants must match those in the mpas_stream_manager module! */
		if (clobber != NULL) {
			if (strstr(clobber, "never_modify") != NULL) {
				iclobber = 0;
				fprintf(stderr, "        %-20s%s\n", "clobber mode:", "never_modify");
			}
			else if (strstr(clobber, "append") != NULL) {
				iclobber = 1;
				fprintf(stderr, "        %-20s%s\n", "clobber mode:", "append");
			}
			else if (strstr(clobber, "truncate") != NULL) {             /* Synonym for "replace_files" */
				iclobber = 2;
				fprintf(stderr, "        %-20s%s\n", "clobber mode:", "truncate");
			}
			else if (strstr(clobber, "replace_files") != NULL) {        /* Synonym for "truncate" */
				iclobber = 2;
				fprintf(stderr, "        %-20s%s\n", "clobber mode:", "replace_files");
			}
			else if (strstr(clobber, "overwrite") != NULL) {
				iclobber = 3;
				fprintf(stderr, "        %-20s%s\n", "clobber mode:", "overwrite");
			}
			else {
                		iclobber = 0;
				fprintf(stderr, "        *** unrecognized clobber_mode specification; existing files will not be modified\n");
			}
		}

		/* NB: These type constants must match those in the mpas_stream_manager module! */
		if (strstr(direction, "input") != NULL && strstr(direction, "output") != NULL) {
			itype = 3;
			fprintf(stderr, "        %-20s%s\n", "direction:", "input, output");
		}
		else if (strstr(direction, "input") != NULL) {
			itype = 1;
			fprintf(stderr, "        %-20s%s\n", "direction:", "input");
		}
		else if (strstr(direction, "output") != NULL)  {
			itype = 2;
			fprintf(stderr, "        %-20s%s\n", "direction:", "output");
		}
		else  {
			itype = 4;
			fprintf(stderr, "        %-20s%s\n", "direction:", "none");
		}

		if (reference_time != NULL) {
			snprintf(ref_time_local, 256, "%s", reference_time);
		}
		else {
			snprintf(ref_time_local, 256, "initial_time");
		}
		fprintf(stderr, "        %-20s%s\n", "reference time:", ref_time_local);

		if (record_interval != NULL) {
			snprintf(rec_intv_local, 256, "%s", record_interval);
			fprintf(stderr, "        %-20s%s\n", "record interval:", rec_intv_local);
		}
		else {
			snprintf(rec_intv_local, 256, "none");
			fprintf(stderr, "        %-20s%s\n", "record interval:", "-");
		}

		if (precision != NULL && strstr(precision, "single") != NULL) {
			iprec = 4;
		}
		else if (precision != NULL && strstr(precision, "double") != NULL) {
			iprec = 8;
		}
		else {
			iprec = 0;
			if (precision != NULL)
				fprintf(stderr, "        *** unrecognized precision specification; reverting to native precision\n");
		}
		if (iprec != 0) {
			fprintf(stderr, "        %-20s%i %s\n", "real precision:", iprec, "bytes");
		}


		/* For output streams, build the directory structure where files will be written */
		if (itype == 2 || itype == 3) {
			err = build_stream_path(streamID, filename_template, mpi_comm);
			if (err != 0) {
				*status = 1;
				return;
			}
		}

		stream_mgr_create_stream_c(manager, streamID, &itype, filename_template, filename_interval_string, ref_time_local, rec_intv_local,
						&immutable, &iprec, &iclobber, &err);
		if (err != 0) {
			*status = 1;
			return;
		}

		/* Possibly add an input alarm for this stream */
		if (itype == 3 || itype == 1) {
			stream_mgr_add_alarm_c(manager, streamID, "input", "start", interval_in, &err);
			if (err != 0) {
				*status = 1;
				return;
			}
			fprintf(stderr, "        %-20s%s\n", "input alarm:", interval_in);
		}

		/* Possibly add an output alarm for this stream */
		if (itype == 3 || itype == 2) {
			stream_mgr_add_alarm_c(manager, streamID, "output", "start", interval_out, &err);
			if (err != 0) {
				*status = 1;
				return;
			}
			fprintf(stderr, "        %-20s%s\n", "output alarm:", interval_out);
		}

		/* Possibly add packages */
		if (packagelist != NULL) {

			packages = strdup(packagelist);
			package = strsep(&packages, ";");

			stream_mgr_add_pkg_c(manager, streamID, package, &err);
			if (err != 0) {
				snprintf(msgbuf, MSGSIZE, "definition of stream \"%s\" references unrecognized package \"%s\".", streamID, package);
				fmt_warn(msgbuf);
			}
			else {
				fprintf(stderr, "        %-20s%s\n", "package:", package);
			}

			while ((package = strsep(&packages, ";")) != NULL) {
				stream_mgr_add_pkg_c(manager, streamID, package, &err);
				if (err != 0) {
					snprintf(msgbuf, MSGSIZE, "definition of stream \"%s\" references unrecognized package \"%s\".", streamID, package);
					fmt_warn(msgbuf);
				}
				else {
					fprintf(stderr, "        %-20s%s\n", "package:", package);
				}
			}

			free(packages);
		}

		for (varfile_xml = ezxml_child(stream_xml, "file"); varfile_xml; varfile_xml = ezxml_next(varfile_xml)) {
			varfile = ezxml_attr(varfile_xml, "name");
			/* TODO: We should probably only have one task open and read the file... */
			/* TODO: This doesn't seem like it supports var_arrays, var_structs, or streams.... */
			fd = fopen(varfile, "r");
			if (fd != NULL) {
				while (fscanf(fd, "%s", fieldname) != EOF) {
					stream_mgr_add_field_c(manager, streamID, (const char *)fieldname, &err);
					if (err != 0) {
						*status = 1;
						return;
					}
				}
				fclose(fd);
			}
			else {
				snprintf(msgbuf, MSGSIZE, "definition of stream \"%s\" references file %s that cannot be opened for reading.", streamID, varfile);
				fmt_err(msgbuf);
				*status = 1;
				return;
			}
		}

		for (var_xml = ezxml_child(stream_xml, "var"); var_xml; var_xml = ezxml_next(var_xml)) {
			fieldname_const = ezxml_attr(var_xml, "name");
			stream_mgr_add_field_c(manager, streamID, fieldname_const, &err);
			if (err != 0) {
				*status = 1;
				return;
			}
		}

		for (vararray_xml = ezxml_child(stream_xml, "var_array"); vararray_xml; vararray_xml = ezxml_next(vararray_xml)) {
			fieldname_const = ezxml_attr(vararray_xml, "name");
			stream_mgr_add_field_c(manager, streamID, fieldname_const, &err);
			if (err != 0) {
				*status = 1;
				return;
			}
		}
		for (varstruct_xml = ezxml_child(stream_xml, "var_struct"); varstruct_xml; varstruct_xml = ezxml_next(varstruct_xml)) {
			structname_const = ezxml_attr(varstruct_xml, "name");
			stream_mgr_add_pool_c(manager, streamID, structname_const, &err);
			if (err != 0){
				*status = 1;
				return;
			}
		}

		for (substream_xml = ezxml_child(stream_xml, "stream"); substream_xml; substream_xml = ezxml_next(substream_xml)) {
			streamname_const = ezxml_attr(substream_xml, "name");

			// Immutable streams are added through the add_stream_fields function.
			// This is because they aren't defined in the XML file, and are instead defined in Regsitry.xml
			for(streammatch_xml = ezxml_child(streams, "immutable_stream"); streammatch_xml; streammatch_xml = ezxml_next(streammatch_xml)) {
				compstreamname_const = ezxml_attr(streammatch_xml, "name");

				if (strcmp(streamname_const, compstreamname_const) == 0) {
					stream_mgr_add_stream_fields_c(manager, streamID, streamname_const, &err);
				}
			}

			for(streammatch_xml = ezxml_child(streams, "stream"); streammatch_xml; streammatch_xml = ezxml_next(streammatch_xml)) {
				compstreamname_const = ezxml_attr(streammatch_xml, "name");

				if (strcmp(streamname_const, compstreamname_const) == 0) {
					for (var_xml = ezxml_child(streammatch_xml, "var"); var_xml; var_xml = ezxml_next(var_xml)) {
						fieldname_const = ezxml_attr(var_xml, "name");
						stream_mgr_add_field_c(manager, streamID, fieldname_const, &err);
						if (err != 0) {
							*status = 1;
							return;
						}
					}


					for (vararray_xml = ezxml_child(streammatch_xml, "var_array"); vararray_xml; vararray_xml = ezxml_next(vararray_xml)) {
						fieldname_const = ezxml_attr(vararray_xml, "name");
						stream_mgr_add_field_c(manager, streamID, fieldname_const, &err);
						if (err != 0) {
							*status = 1;
							return;
						}
					}

					for (varstruct_xml = ezxml_child(stream_xml, "var_struct"); varstruct_xml; varstruct_xml = ezxml_next(varstruct_xml)) {
						structname_const = ezxml_attr(varstruct_xml, "name");
						stream_mgr_add_pool_c(manager, streamID, structname_const, &err);
						if (err != 0){
							*status = 1;
							return;
						}
					}
				}
			}
		}
	}

	free(xml_buf);

	fprintf(stderr, "\n");
	fprintf(stderr, " ----- done parsing run-time I/O from %s -----\n\n", fname);
}


/*********************************************************************************
 *
 *  Function: xml_stream_get_attribute
 *
 *  Parses an XML file and searches for the stream whose name matches the 'streamname'
 *  argument; then, returns the associated attributes for that stream in
 *  the 'filename', 'ref_time', and 'filename_interval' arguments.
 *
 *  The fname argument provides the name of the XML file that contains the stream
 *  definitions, and mpi_comm is the Fortran MPI communicator used by MPAS.
 *
 *********************************************************************************/
void xml_stream_get_attributes(char *fname, char *streamname, int *mpi_comm, char *filename, char *ref_time, char *filename_interval, int *status)
{
	char *xml_buf;
	size_t bufsize;
	ezxml_t streams;
	ezxml_t stream_xml;
	const char *streamID, *filename_template, *reference_time, *c_filename_interval;
	int found;

	*status = 0;

	global_file = fname;
	if (par_read(fname, mpi_comm, &xml_buf, &bufsize) != 0) {
		*status = 1;
		return;
	}

	if (xml_syntax_check(xml_buf, bufsize) != 0) {
		*status = 1;
		return;
	}

	streams = ezxml_parse_str(xml_buf, bufsize);
	if (!streams) {
		fprintf(stderr, "********************************************************************************\n\n");
		fprintf(stderr, "Error: Problems encountered while parsing run-time I/O config file %s\n", fname);
		fprintf(stderr, "********************************************************************************\n\n");
		*status = 1;
		return;
	}	

	if (check_streams(streams) != 0) {
		*status = 1;
		return;
	}

	found = 0;
	for (stream_xml = ezxml_child(streams, "immutable_stream"); stream_xml; stream_xml = ezxml_next(stream_xml)) {
		streamID = ezxml_attr(stream_xml, "name");
		filename_template = ezxml_attr(stream_xml, "filename_template");
		reference_time = ezxml_attr(stream_xml, "reference_time");
		c_filename_interval = ezxml_attr(stream_xml, "filename_interval");

		if (strcmp(streamID, streamname) == 0) {
			found = 1;
			fprintf(stderr, "Found grid stream with template %s\n", filename_template);
			sprintf(filename, "%s", filename_template);
			if ( reference_time == NULL ) {
				sprintf(ref_time, "initial_time");
			} else {
				sprintf(ref_time, "%s", reference_time);
			}

			if ( c_filename_interval == NULL ) {
				sprintf(filename_interval, "none");
			} else if ( strstr(c_filename_interval, "interval") ) {
				sprintf(filename_interval, "%s", c_filename_interval);
				c_filename_interval = ezxml_attr(stream_xml, filename_interval);

				if ( c_filename_interval == NULL ) {
					sprintf(filename_interval, "none");
				} else {
					sprintf(filename_interval, "%s", c_filename_interval);
				}
			} else {
				sprintf(filename_interval, "%s", c_filename_interval);
			}
			break;
		}
	}
	if (found == 0) {
		*status = 1;
		return;
	}
}<|MERGE_RESOLUTION|>--- conflicted
+++ resolved
@@ -262,15 +262,10 @@
 
 	if (rank == 0) {
 		iofd = open(fname, O_RDONLY);
-<<<<<<< HEAD
-		if (!iofd) {
+		if (iofd <= 0) {
 			fprintf(stderr, "********************************************************************************\n\n");
 			fprintf(stderr, "Error: Could not open run-time I/O config file %s\n\n", fname);
 			fprintf(stderr, "********************************************************************************\n");
-=======
-		if (iofd <= 0) {
-			fprintf(stderr, "Error: Could not open run-time I/O config file %s\n", fname);
->>>>>>> 06d78436
 			return 1;
 		}
 
