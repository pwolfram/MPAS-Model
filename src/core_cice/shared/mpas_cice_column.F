#define COMMA ,
#define COLUMN_DEBUG_WRITE(M) ! write(stderrUnit,*) M
#define COLUMN_WARNING_WRITE(M) write(stderrUnit,*) 'WARNING: '//M
#define COLUMN_ERROR_WRITE(M) write(stderrUnit,*) 'ERROR: '//M

!|||||||||||||||||||||||||||||||||||||||||||||||||||||||||||||||||||||||
!
!  cice_column
!
!> \brief 
!> \author Adrian K. Turner, LANL
!> \date 12th January 2015
!> \details
!>  
!
!-----------------------------------------------------------------------

module cice_column

  use mpas_derived_types
  use mpas_pool_routines
  use mpas_timekeeping
  use mpas_timer

  use cice_debug

  implicit none

  private
  save

  public :: &
       cice_init_column_physics_package_parameters, &
       cice_init_column_physics_package_variables, &
       cice_column_predynamics_time_integration, &
       cice_column_dynamics_time_integration, &
       cice_column_postdynamics_time_integration, &
       cice_init_column_shortwave, &
       cice_column_aggregate, &
       cice_column_initial_air_drag_coefficient, &
       cice_column_reinitialize_fluxes, &
       cice_column_reinitialize_diagnostics, &
<<<<<<< HEAD
       cice_column_finalize
=======
       cice_column_coupling_prep
>>>>>>> f977fd30
       
  ! tracer object
  type, private :: ciceTracerObjectType

     !-----------------------------------------------------------------------
     ! base tracer object
     !-----------------------------------------------------------------------

     ! length of tracer array
     integer :: nTracers   !ntrcr

     ! number of base tracers
     integer :: nBaseTracers = 3

     ! maximum number of ancestor tracers
     integer :: nMaxAncestorTracers = 2

     ! category tracer array
     real(kind=RKIND), dimension(:,:), allocatable :: tracerArrayCategory ! trcrn

     ! cell tracer array
     real(kind=RKIND), dimension(:), allocatable :: tracerArrayCell ! trcr

     ! index of the parent tracer
     integer, dimension(:), allocatable :: parentIndex ! trcr_depend

     ! first ancestor type mask
     real(kind=RKIND), dimension(:,:), allocatable :: firstAncestorMask !trcr_base

     ! indices of ancestor tracers excluding base tracer
     integer, dimension(:,:), allocatable :: ancestorIndices ! nt_strata

     ! number of ancestor tracers excluding base tracer
     integer, dimension(:), allocatable :: ancestorNumber ! n_trcr_strata

     !-----------------------------------------------------------------------
     ! physics
     !-----------------------------------------------------------------------

     ! indexes of physics tracers in tracer array
     integer :: &
          index_surfaceTemperature, &    ! nt_Tsfc
          index_iceEnthalpy, &           ! nt_qice
          index_snowEnthalpy, &          ! nt_qsno
          index_iceSalinity, &           ! nt_sice
          index_iceAge, &                ! nt_iage
          index_firstYearIceArea, &      ! nt_FY
          index_levelIceArea, &          ! nt_alvl
          index_levelIceVolume, &        ! nt_vlvl
          index_pondArea, &              ! nt_apnd
          index_pondDepth, &             ! nt_hpnd
          index_pondLidThickness, &      ! nt_ipnd
          index_aerosols                 ! nt_aero

     !-----------------------------------------------------------------------
     ! biogeochemistry
     !-----------------------------------------------------------------------

     ! length of tracer array not including biology and biology related tracers
     integer :: nTracersNotBio   !ntrcr - ntrcr(bio)

     ! length of bio tracer array (does not include biology related tracers)
     integer :: nBioTracers   !nbtrcr

     ! number of bio tracers used (does not include brine or mobilefraction)
     integer :: nBioTracersLayer   !nltrcr

     ! length of shortwave bio tracer array (for aerosols and chlorophyll)
     integer :: nBioTracersShortwave   !nbtrcr_sw

     ! length of bio indices
     integer :: &
          nAlgaeIndex, &
          nAlgalCarbonIndex, &
          nAlgalChlorophyllIndex, &
          nDOCIndex, &
          nDONIndex, &
          nDICIndex, &
          nDissolvedIronIndex, &
          nParticulateIronIndex, &
          nzAerosolsIndex

     ! indexes of BGC tracers in tracer array
     integer :: &
          index_brineFraction, &         ! nt_fbri
          index_nitrateConc, &           ! nt_bgc_Nit
          index_ammoniumConc, &          ! nt_bgc_Am
          index_silicateConc, &          ! nt_bgc_Sil
          index_DMSPpConc, &             ! nt_bgc_DMSPp
          index_DMSPdConc, &             ! nt_bgc_DMSPd
          index_DMSConc, &               ! nt_bgc_DMS
          index_nonreactiveConc, &       ! nt_bgc_PON
          index_humicsConc, &            ! nt_bgc_hum
          index_mobileFraction, &        ! nt_zbgc_frac
          index_verticalSalinity, &      ! nt_bgc_S
          index_chlorophyllShortwave, &  ! nlt_chl_sw
          index_nitrateConcLayer, &      ! nlt_bgc_Nit
          index_ammoniumConcLayer, &     ! nlt_bgc_Am
          index_silicateConcLayer, &     ! nlt_bgc_Sil
          index_DMSPpConcLayer, &        ! nlt_bgc_DMSPp
          index_DMSPdConcLayer, &        ! nlt_bgc_DMSPd
          index_DMSConcLayer, &          ! nlt_bgc_DMS
          index_nonreactiveConcLayer, &  ! nlt_bgc_PON
          index_humicsConcLayer          ! nlt_bgc_hum

     ! indexes of bio tracers with types in tracer array
     integer, dimension(:), allocatable :: &                             
          index_algaeConc, &                       ! nt_bgc_N
          index_algalCarbon, &                     ! nt_bgc_C 
          index_algalChlorophyll, &                ! nt_bgc_chl 
          index_DOCConc, &                         ! nt_bgc_DOC 
          index_DONConc, &                         ! nt_bgc_DON 
          index_DICConc, &                         ! nt_bgc_DIC 
          index_dissolvedIronConc, &               ! nt_bgc_Fed 
          index_particulateIronConc, &             ! nt_bgc_Fep 
          index_verticalAerosolsConc, &            ! nt_zaero             
          index_algaeConcLayer, &                  ! nlt_bgc_N 
          index_algalCarbonLayer, &                ! nlt_bgc_C 
          index_algalChlorophyllLayer, &           ! nlt_bgc_chl 
          index_DOCConcLayer, &                    ! nlt_bgc_DOC 
          index_DONConcLayer, &                    ! nlt_bgc_DON 
          index_DICConcLayer, &                    ! nlt_bgc_DIC
          index_dissolvedIronConcLayer, &          ! nlt_bgc_Fed 
          index_particulateIronConcLayer, &        ! nlt_bgc_Fep 
          index_verticalAerosolsConcLayer, &       ! nlt_zaero   
          index_verticalAerosolsConcShortwave, &   ! nlt_zaero_sw  
          index_LayerIndexToDataArray, &           ! relates nlt to data array  
          index_LayerIndexToBioIndex               ! relates nlt to nt   

  end type ciceTracerObjectType

  type(ciceTracerObjectType), private :: ciceTracerObject

contains

!-----------------------------------------------------------------------
! Initialize Column Physics Package
!-----------------------------------------------------------------------

!|||||||||||||||||||||||||||||||||||||||||||||||||||||||||||||||||||||||
!
!  cice_init_column_physics_package_parameters
!
!> \brief 
!> \author Adrian K. Turner, LANL
!> \date 18th March 2015
!> \details
!>  
!
!-----------------------------------------------------------------------

  subroutine cice_init_column_physics_package_parameters(domain)

    type(domain_type), intent(inout) :: domain

    ! set non activated variable pointers to other memory
    call init_column_non_activated_pointers(domain)

    ! initialize the column package tracer object
    call init_column_tracer_object(domain, ciceTracerObject)

    ! initialize the column package parameters
    call init_column_package_parameters(domain, ciceTracerObject)

  end subroutine cice_init_column_physics_package_parameters

!|||||||||||||||||||||||||||||||||||||||||||||||||||||||||||||||||||||||
!
!  cice_init_column_physics_package_variables
!
!> \brief 
!> \author Adrian K. Turner, LANL
!> \date 18th March 2015
!> \details
!>  
!
!-----------------------------------------------------------------------

  subroutine cice_init_column_physics_package_variables(domain, clock)

    type(domain_type), intent(inout) :: domain

    type (MPAS_Clock_type), intent(in) :: &
         clock !< Input: 
    
    logical, pointer :: &
         config_use_column_package, &
         config_do_restart, &
         config_use_column_biogeochemistry

    call MPAS_pool_get_config(domain % configs, "config_use_column_package", config_use_column_package)
    call MPAS_pool_get_config(domain % configs, "config_use_column_biogeochemistry", config_use_column_biogeochemistry)

    if (config_use_column_package) then

       ! initialize level ice tracers
       call init_column_level_ice_tracers(domain)
       
       ! initialize the itd thickness classes
       call init_column_itd(domain)
       
       ! initialize thermodynamic tracer profiles
       call init_column_thermodynamic_profiles(domain)
       
       ! initialize biogoechemistry profiles
       if (config_use_column_biogeochemistry) &
            call init_column_biogeochemistry_profiles(domain, ciceTracerObject)
       
       ! history variables
       call init_column_history_variables(domain)

       ! shortwave
       call MPAS_pool_get_config(domain % configs, "config_do_restart", config_do_restart)
       if (config_do_restart) &
            call cice_init_column_shortwave(domain, clock)
       
    endif
       
  end subroutine cice_init_column_physics_package_variables

!-----------------------------------------------------------------------
! column package initialization routine wrappers
!-----------------------------------------------------------------------

!|||||||||||||||||||||||||||||||||||||||||||||||||||||||||||||||||||||||
!
!  init_column_itd
!
!> \brief 
!> \author Adrian K. Turner, LANL
!> \date 5th Feburary 2015
!> \details
!>  
!
!-----------------------------------------------------------------------
  
  subroutine init_column_itd(domain)
    
    use ice_colpkg, only: colpkg_init_itd
    
    type(domain_type), intent(inout) :: domain
    
    type(block_type), pointer :: &
         block

    type(MPAS_pool_type), pointer :: &
         initial

    real(kind=RKIND), dimension(:), pointer :: &
         categoryThicknessLimits

    integer, pointer :: &
         nCategories
    
    call MPAS_pool_get_dimension(domain % blocklist % dimensions, "nCategories", nCategories)
    
    block => domain % blocklist
    do while (associated(block))

       call MPAS_pool_get_subpool(block % structs, "initial", initial)

       call MPAS_pool_get_array(initial, "categoryThicknessLimits", categoryThicknessLimits)

       call colpkg_init_itd(&
            nCategories, &
            categoryThicknessLimits, &
            stdoutUnit)
    
       block => block % next
    end do

  end subroutine init_column_itd

!|||||||||||||||||||||||||||||||||||||||||||||||||||||||||||||||||||||||
!
!  init_column_thermo
!
!> \brief 
!> \author Adrian K. Turner, LANL
!> \date 5th Feburary 2015
!> \details
!>  
!
!-----------------------------------------------------------------------

  subroutine init_column_thermodynamic_profiles(domain)
    
    use ice_colpkg, only: &
         colpkg_init_thermo, &
         colpkg_liquidus_temperature

    type(domain_type), intent(inout) :: domain

    type(block_type), pointer :: &
         block

    type(MPAS_pool_type), pointer :: &
         initial

    integer, pointer :: &
         nCellsSolve, &
         nIceLayers

    integer :: &
         iCell, &
         iIceLayer

    real(kind=RKIND), dimension(:), allocatable :: &
         initialSalinityProfileVertical

    real(kind=RKIND), dimension(:,:), pointer :: &
         initialSalinityProfile, &
         initialMeltingTemperatureProfile

    block => domain % blocklist
    do while (associated(block))

       call MPAS_pool_get_dimension(block % dimensions, "nCellsSolve", nCellsSolve)
       call MPAS_pool_get_dimension(block % dimensions, "nIceLayers", nIceLayers)

       allocate(initialSalinityProfileVertical(1:nIceLayers+1))

       call colpkg_init_thermo(&
            nIceLayers, &
            initialSalinityProfileVertical)

       call MPAS_pool_get_subpool(block % structs, "initial", initial)

       call MPAS_pool_get_array(initial, "initialSalinityProfile", initialSalinityProfile)
       call MPAS_pool_get_array(initial, "initialMeltingTemperatureProfile", initialMeltingTemperatureProfile)

       do iCell = 1, nCellsSolve
          do iIceLayer = 1, nIceLayers + 1

             ! these profiles are not used by mushy 
             initialSalinityProfile(iIceLayer,iCell)           = initialSalinityProfileVertical(iIceLayer)
             initialMeltingTemperatureProfile(iIceLayer,iCell) = colpkg_liquidus_temperature(initialSalinityProfileVertical(iIceLayer))

          enddo ! iIceLayer
       enddo ! iCell

       deallocate(initialSalinityProfileVertical)

       block => block % next
    end do

  end subroutine init_column_thermodynamic_profiles

!|||||||||||||||||||||||||||||||||||||||||||||||||||||||||||||||||||||||
!
!  init_column_shortwave
!
!> \brief 
!> \author Adrian K. Turner, LANL
!> \date 5th Feburary 2015
!> \details
!>  
!
!-----------------------------------------------------------------------

  subroutine cice_init_column_shortwave(domain, clock)

    use ice_colpkg, only: &
         colpkg_init_orbit

    use cice_constants, only: &
         cicePuny

    type(domain_type), intent(inout) :: domain

    type(MPAS_clock_type), intent(in) :: clock

    logical :: &
         abortFlag

    character(len=strKIND) :: &
         abortMessage

    type(block_type), pointer :: &
         block

    type(MPAS_pool_type), pointer :: &
         mesh, &
         tracers, &
         shortwave, &
         atmos_coupling

    real(kind=RKIND), dimension(:), pointer :: &
         solarZenithAngleCosine, &
         albedoVisibleDirectCell, &
         albedoVisibleDiffuseCell, &
         albedoIRDirectCell, &
         albedoIRDiffuseCell, &
         albedoVisibleDirectArea, &
         albedoVisibleDiffuseArea, &
         albedoIRDirectArea, &
         albedoIRDiffuseArea, &
         bareIceAlbedoCell, &
         snowAlbedoCell, &
         pondAlbedoCell, &
         effectivePondAreaCell, &
         shortwaveScalingFactor, &
         shortwaveVisibleDirectDown, &
         shortwaveVisibleDiffuseDown, &
         shortwaveIRDirectDown, &
         shortwaveIRDiffuseDown

    real(kind=RKIND), dimension(:,:), pointer :: &
         albedoVisibleDirectCategory, &
         albedoVisibleDiffuseCategory, &
         albedoIRDirectCategory, &
         albedoIRDiffuseCategory, &
         bareIceAlbedoCategory, &
         snowAlbedoCategory, &
         pondAlbedoCategory, &
         effectivePondAreaCategory

    real(kind=RKIND), dimension(:,:,:), pointer :: &
         iceAreaCategory

    integer, pointer :: &
         nCellsSolve, &
         nCategories

    integer :: &
         iCell, &
         iCategory

    character(len=strKIND), pointer :: &
         config_shortwave_type

    logical, pointer :: &
         config_do_restart

    call MPAS_pool_get_config(domain % configs, "config_shortwave_type", config_shortwave_type)
    call MPAS_pool_get_config(domain % configs, "config_do_restart", config_do_restart)

    if (trim(config_shortwave_type) == "dEdd") then

       abortFlag = .false.
       abortMessage = ""

       call colpkg_init_orbit(&
            stdoutUnit, &
            abortFlag, &
            abortMessage)

       if (abortFlag) then
          COLUMN_ERROR_WRITE("colpkg_init_orbit")
          COLUMN_ERROR_WRITE(trim(abortMessage))
          call MPAS_dmpar_global_abort(trim(abortMessage)) 
      endif

    endif

    call column_radiation(&
         domain, &
         clock, &
         .true.)

    ! other shortwave initialization
    block => domain % blocklist
    do while (associated(block))

       call MPAS_pool_get_subpool(block % structs, "mesh", mesh)
       call MPAS_pool_get_subpool(block % structs, "tracers", tracers)
       call MPAS_pool_get_subpool(block % structs, "shortwave", shortwave)
       call MPAS_pool_get_subpool(block % structs, "atmos_coupling", atmos_coupling)

       call MPAS_pool_get_dimension(mesh, "nCellsSolve", nCellsSolve)
       call MPAS_pool_get_dimension(mesh, "nCategories", nCategories)

       call MPAS_pool_get_array(tracers, "iceAreaCategory", iceAreaCategory, 1)

       call MPAS_pool_get_array(shortwave, "solarZenithAngleCosine", solarZenithAngleCosine)

       call MPAS_pool_get_array(shortwave, "albedoVisibleDirectCell", albedoVisibleDirectCell)
       call MPAS_pool_get_array(shortwave, "albedoVisibleDiffuseCell", albedoVisibleDiffuseCell)
       call MPAS_pool_get_array(shortwave, "albedoIRDirectCell", albedoIRDirectCell)
       call MPAS_pool_get_array(shortwave, "albedoIRDiffuseCell", albedoIRDiffuseCell)
       call MPAS_pool_get_array(shortwave, "albedoVisibleDirectCategory", albedoVisibleDirectCategory)
       call MPAS_pool_get_array(shortwave, "albedoVisibleDiffuseCategory", albedoVisibleDiffuseCategory)
       call MPAS_pool_get_array(shortwave, "albedoIRDirectCategory", albedoIRDirectCategory)
       call MPAS_pool_get_array(shortwave, "albedoIRDiffuseCategory", albedoIRDiffuseCategory)

       call MPAS_pool_get_array(shortwave, "albedoVisibleDirectArea", albedoVisibleDirectArea)
       call MPAS_pool_get_array(shortwave, "albedoVisibleDiffuseArea", albedoVisibleDiffuseArea)
       call MPAS_pool_get_array(shortwave, "albedoIRDirectArea", albedoIRDirectArea)
       call MPAS_pool_get_array(shortwave, "albedoIRDiffuseArea", albedoIRDiffuseArea)

       call MPAS_pool_get_array(shortwave, "bareIceAlbedoCell", bareIceAlbedoCell)
       call MPAS_pool_get_array(shortwave, "snowAlbedoCell", snowAlbedoCell)
       call MPAS_pool_get_array(shortwave, "pondAlbedoCell", pondAlbedoCell)

       call MPAS_pool_get_array(shortwave, "bareIceAlbedoCategory", bareIceAlbedoCategory)
       call MPAS_pool_get_array(shortwave, "snowAlbedoCategory", snowAlbedoCategory)
       call MPAS_pool_get_array(shortwave, "pondAlbedoCategory", pondAlbedoCategory)

       call MPAS_pool_get_array(shortwave, "effectivePondAreaCell", effectivePondAreaCell)
       call MPAS_pool_get_array(shortwave, "effectivePondAreaCategory", effectivePondAreaCategory)

       call MPAS_pool_get_array(shortwave, "shortwaveScalingFactor", shortwaveScalingFactor)

       call MPAS_pool_get_array(atmos_coupling, "shortwaveVisibleDirectDown", shortwaveVisibleDirectDown)
       call MPAS_pool_get_array(atmos_coupling, "shortwaveVisibleDiffuseDown", shortwaveVisibleDiffuseDown)
       call MPAS_pool_get_array(atmos_coupling, "shortwaveIRDirectDown", shortwaveIRDirectDown)
       call MPAS_pool_get_array(atmos_coupling, "shortwaveIRDiffuseDown", shortwaveIRDiffuseDown)

       do iCell = 1, nCellsSolve

          albedoVisibleDirectCell(iCell)  = 0.0_RKIND
          albedoVisibleDiffuseCell(iCell) = 0.0_RKIND
          albedoIRDirectCell(iCell)       = 0.0_RKIND
          albedoIRDiffuseCell(iCell)      = 0.0_RKIND

          do iCategory = 1, nCategories

             ! aggregate albedos
             if (iceAreaCategory(1,iCategory,iCell) > cicePuny) then

                albedoVisibleDirectCell(iCell)  = albedoVisibleDirectCell(iCell)  + &
                     albedoVisibleDirectCategory(iCategory,iCell)  * iceAreaCategory(1,iCategory,iCell)
                albedoVisibleDiffuseCell(iCell) = albedoVisibleDiffuseCell(iCell) + &
                     albedoVisibleDiffuseCategory(iCategory,iCell) * iceAreaCategory(1,iCategory,iCell)
                albedoIRDirectCell(iCell)       = albedoIRDirectCell(iCell)       + &
                     albedoIRDirectCategory(iCategory,iCell)       * iceAreaCategory(1,iCategory,iCell)
                albedoIRDiffuseCell(iCell)      = albedoIRDiffuseCell(iCell)      + &
                     albedoIRDiffuseCategory(iCategory,iCell)      * iceAreaCategory(1,iCategory,iCell)

                if (solarZenithAngleCosine(iCell) > cicePuny) then ! sun above horizon

                   bareIceAlbedoCell(iCell) = bareIceAlbedoCell(iCell) + &
                        bareIceAlbedoCategory(iCategory,iCell) * iceAreaCategory(1,iCategory,iCell)
                   snowAlbedoCell(iCell)    = snowAlbedoCell(iCell)    + &
                        snowAlbedoCategory(iCategory,iCell)    * iceAreaCategory(1,iCategory,iCell)
                   pondAlbedoCell(iCell)    = pondAlbedoCell(iCell)    + &
                        pondAlbedoCategory(iCategory,iCell)    * iceAreaCategory(1,iCategory,iCell)

                endif

                effectivePondAreaCell(iCell) = effectivePondAreaCell(iCell) + &
                     effectivePondAreaCategory(iCategory,iCell) * iceAreaCategory(1,iCategory,iCell)

             endif

          enddo ! iCategory

          ! Store grid box mean albedos and fluxes before scaling by aice
          albedoVisibleDirectArea(iCell)  = albedoVisibleDirectCell(iCell)
          albedoVisibleDiffuseArea(iCell) = albedoVisibleDiffuseCell(iCell)
          albedoIRDirectArea(iCell)       = albedoIRDirectCell(iCell)
          albedoIRDiffuseArea(iCell)      = albedoIRDiffuseCell(iCell)

          ! Save net shortwave for scaling factor in scale_factor 
          if (.not. config_do_restart) then
             shortwaveScalingFactor(iCell) = &
                  shortwaveVisibleDirectDown(iCell)  * (1.0_RKIND - albedoVisibleDirectArea(iCell)) + &
                  shortwaveVisibleDiffuseDown(iCell) * (1.0_RKIND - albedoVisibleDiffuseArea(iCell)) + &
                  shortwaveIRDirectDown(iCell)       * (1.0_RKIND - albedoIRDirectArea(iCell)) + &
                  shortwaveIRDiffuseDown(iCell)      * (1.0_RKIND - albedoIRDiffuseArea(iCell))
          endif

       enddo ! iCell
       
       block => block % next
    end do

  end subroutine cice_init_column_shortwave

!|||||||||||||||||||||||||||||||||||||||||||||||||||||||||||||||||||||||
!
!  init_column_thermodynamic_tracers
!
!> \brief 
!> \author Adrian K. Turner, LANL
!> \date 5th Feburary 2015
!> \details
!>  
!
!-----------------------------------------------------------------------

  subroutine init_column_thermodynamic_tracers(domain)

    use ice_colpkg, only: colpkg_init_trcr

    type(domain_type), intent(inout) :: domain

    type(block_type), pointer :: block

    type(MPAS_pool_type), pointer :: &
         mesh, &
         tracers, &
         atmos_coupling, &
         ocean_coupling, &
         initial

    real(kind=RKIND), dimension(:), pointer :: &
         airTemperature, &
         seaFreezingTemperature

    real(kind=RKIND), dimension(:,:), pointer :: &
         initialSalinityProfile, &
         initialMeltingTemperatureProfile

    real(kind=RKIND), dimension(:,:,:), pointer :: &
         surfaceTemperature, &
         iceEnthalpy, &
         snowEnthalpy

    integer, pointer :: &
         nCellsSolve, &
         nIceLayers, &
         nSnowLayers, &
         nCategories

    integer :: &
         iCell, &
         iCategory

    block => domain % blocklist
    do while (associated(block))

       call MPAS_pool_get_subpool(block % structs, "mesh", mesh)
       call MPAS_pool_get_subpool(block % structs, "tracers", tracers)
       call MPAS_pool_get_subpool(block % structs, "atmos_coupling", atmos_coupling)
       call MPAS_pool_get_subpool(block % structs, "ocean_coupling", ocean_coupling)
       call MPAS_pool_get_subpool(block % structs, "initial", initial)

       call MPAS_pool_get_dimension(mesh, "nCellsSolve", nCellsSolve)
       call MPAS_pool_get_dimension(mesh, "nCategories", nCategories)
       call MPAS_pool_get_dimension(mesh, "nIceLayers", nIceLayers)
       call MPAS_pool_get_dimension(mesh, "nSnowLayers", nSnowLayers)

       call MPAS_pool_get_array(atmos_coupling, "airTemperature", airTemperature)

       call MPAS_pool_get_array(ocean_coupling, "seaFreezingTemperature", seaFreezingTemperature)

       call MPAS_pool_get_array(initial, "initialSalinityProfile", initialSalinityProfile)
       call MPAS_pool_get_array(initial, "initialMeltingTemperatureProfile", initialMeltingTemperatureProfile)

       call MPAS_pool_get_array(tracers, "surfaceTemperature", surfaceTemperature, 1)
       call MPAS_pool_get_array(tracers, "iceEnthalpy", iceEnthalpy, 1)
       call MPAS_pool_get_array(tracers, "snowEnthalpy", snowEnthalpy, 1)

       do iCell = 1, nCellsSolve
          do iCategory = 1, nCategories

             call colpkg_init_trcr(&
                  airTemperature(iCell), &
                  seaFreezingTemperature(iCell), &
                  initialSalinityProfile(:,iCell), &
                  initialMeltingTemperatureProfile(:,iCell), &
                  surfaceTemperature(1,iCategory,iCell), &
                  nIceLayers, &
                  nSnowLayers, &
                  iceEnthalpy(:,iCategory,iCell), &
                  snowEnthalpy(:,iCategory,iCell))
          
          enddo ! iCategory
       enddo ! iCell

       block => block % next
    end do

  end subroutine init_column_thermodynamic_tracers

!|||||||||||||||||||||||||||||||||||||||||||||||||||||||||||||||||||||||
!
!  init_column_level_ice_tracers
!
!> \brief 
!> \author Adrian K. Turner, LANL
!> \date 6th Feburary 2015
!> \details
!>  
!
!-----------------------------------------------------------------------

  subroutine init_column_level_ice_tracers(domain)

    type(domain_type), intent(inout) :: domain

    logical, pointer :: &
         config_use_level_ice, &
         config_do_restart

    type(block_type), pointer :: &
         block

    type(MPAS_pool_type), pointer :: &
         tracers

    real(kind=RKIND), dimension(:,:,:), pointer :: &
         levelIceArea, &
         levelIceVolume

    call MPAS_pool_get_config(domain % configs, "config_use_level_ice", config_use_level_ice)
    call MPAS_pool_get_config(domain % configs, "config_do_restart", config_do_restart)

    if (config_use_level_ice .and. .not. config_do_restart) then
       
       block => domain % blocklist
       do while (associated(block))

          call MPAS_pool_get_subpool(block % structs, "tracers", tracers)

          call MPAS_pool_get_array(tracers, "levelIceArea", levelIceArea, 1)
          call MPAS_pool_get_array(tracers, "levelIceVolume", levelIceVolume, 1)

          levelIceArea = 1.0_RKIND
          levelIceVolume = 1.0_RKIND

          block => block % next
       end do

    endif

  end subroutine init_column_level_ice_tracers

!-----------------------------------------------------------------------
! finalize
!-----------------------------------------------------------------------
!|||||||||||||||||||||||||||||||||||||||||||||||||||||||||||||||||||||||
!
!  cice_column_finalize
!
!> \brief 
!> \author Adrian K. Turner, LANL
!> \date 29th October 2015
!> \details
!>  
!
!-----------------------------------------------------------------------

  subroutine cice_column_finalize(domain)

    type(domain_type), intent(inout) :: domain

    call finalize_column_non_activated_pointers(domain)

  end subroutine cice_column_finalize

!-----------------------------------------------------------------------
! runtime
!-----------------------------------------------------------------------
!|||||||||||||||||||||||||||||||||||||||||||||||||||||||||||||||||||||||
!
!  cice_column_predynamics_time_integration
!
!> \brief 
!> \author Adrian K. Turner, LANL
!> \date 6th Feburary 2015
!> \details
!>  
!
!-----------------------------------------------------------------------
  
  subroutine cice_column_predynamics_time_integration(domain, clock)

    type(domain_type), intent(inout) :: domain

    type(MPAS_clock_type), intent(in) :: clock

    logical, pointer :: &
         config_use_column_package, &
         config_use_column_shortwave, &
         config_use_column_vertical_thermodynamics, &
         config_use_column_biogeochemistry, &
         config_use_column_itd_thermodynamics, &
         config_calc_surface_temperature

    real(kind=RKIND), pointer :: &
         config_dt

    call MPAS_pool_get_config(domain % configs, "config_use_column_package", config_use_column_package)
    
    if (config_use_column_package) then
    
       call MPAS_pool_get_config(domain % configs, "config_use_column_shortwave", config_use_column_shortwave)
       call MPAS_pool_get_config(domain % configs, "config_use_column_vertical_thermodynamics", config_use_column_vertical_thermodynamics)
       call MPAS_pool_get_config(domain % configs, "config_use_column_biogeochemistry", config_use_column_biogeochemistry)
       call MPAS_pool_get_config(domain % configs, "config_use_column_itd_thermodynamics", config_use_column_itd_thermodynamics)
       call MPAS_pool_get_config(domain % configs, "config_calc_surface_temperature", config_calc_surface_temperature)

       call MPAS_pool_get_config(domain % configs, "config_dt", config_dt)

       !-----------------------------------------------------------------
       ! Scale radiation fields
       !-----------------------------------------------------------------

       call mpas_timer_start("Column shortwave prep")
       if (config_use_column_shortwave .and. config_calc_surface_temperature) &
            call column_prep_radiation(domain)
       call mpas_timer_stop("Column shortwave prep")

       !-----------------------------------------------------------------
       ! Vertical thermodynamics
       !-----------------------------------------------------------------

       call mpas_timer_start("Column vertical thermodynamics")
       if (config_use_column_vertical_thermodynamics) &
            call column_vertical_thermodynamics(domain, clock)
       call mpas_timer_stop("Column vertical thermodynamics")

       !-----------------------------------------------------------------
       ! Biogeochemistry
       !-----------------------------------------------------------------

       call mpas_timer_start("Column biogeochemistry")
       if (config_use_column_biogeochemistry) &
           call column_biogeochemistry(domain)
       call mpas_timer_stop("Column biogeochemistry")

       !-----------------------------------------------------------------
       ! ITD thermodynamics
       !-----------------------------------------------------------------

       call mpas_timer_start("Column ITD thermodynamics")
       if (config_use_column_itd_thermodynamics) &
            call column_itd_thermodynamics(domain, clock)
       call mpas_timer_stop("Column ITD thermodynamics")

       !-----------------------------------------------------------------
       ! Update the aggregated state variables
       !-----------------------------------------------------------------

       call cice_debug_write_out_fields(domain, "cice_column_update_state", 1)
       call mpas_timer_start("Column update state")
       call cice_column_update_state(domain, "thermodynamics", config_dt, config_dt)
       call mpas_timer_stop("Column update state")
       call cice_debug_write_out_fields(domain, "cice_column_update_state", 2)

    endif

  end subroutine cice_column_predynamics_time_integration

!|||||||||||||||||||||||||||||||||||||||||||||||||||||||||||||||||||||||
!
!  cice_column_dynamics_time_integration
!
!> \brief 
!> \author Adrian K. Turner, LANL
!> \date 6th Feburary 2015
!> \details
!>  
!
!-----------------------------------------------------------------------

  subroutine cice_column_dynamics_time_integration(domain, clock)

    type(domain_type), intent(inout) :: domain

    type(MPAS_clock_type), intent(in) :: clock

    logical, pointer :: &
         config_use_column_package, &
         config_use_column_ridging

    type(MPAS_pool_type), pointer :: &
         velocitySolver

    real(kind=RKIND), pointer :: &
         dynamicsTimeStep

    call MPAS_pool_get_config(domain % configs, "config_use_column_package", config_use_column_package)

    if (config_use_column_package) then
    
       call MPAS_pool_get_config(domain % configs, "config_use_column_ridging", config_use_column_ridging)

       call MPAS_pool_get_subpool(domain % blocklist % structs, "velocity_solver", velocitySolver)
       call MPAS_pool_get_array(velocitySolver, "dynamicsTimeStep", dynamicsTimeStep)

       !-----------------------------------------------------------------
       ! Ridging
       !-----------------------------------------------------------------

       call mpas_timer_start("Column ridging")
       if (config_use_column_ridging) &
            call column_ridging(domain)
       call mpas_timer_stop("Column ridging")

       !-----------------------------------------------------------------
       ! Update the aggregated state variables
       !-----------------------------------------------------------------

       call cice_debug_write_out_fields(domain, "cice_column_update_state", 3)
       call mpas_timer_start("Column update state")
       call cice_column_update_state(domain, "transport", dynamicsTimeStep, 0.0_RKIND)
       call mpas_timer_stop("Column update state")
       call cice_debug_write_out_fields(domain, "cice_column_update_state", 4)

    endif

  end subroutine cice_column_dynamics_time_integration

!|||||||||||||||||||||||||||||||||||||||||||||||||||||||||||||||||||||||
!
!  cice_column_postdynamics_time_integration
!
!> \brief 
!> \author Adrian K. Turner, LANL
!> \date 6th Feburary 2015
!> \details
!>  
!
!-----------------------------------------------------------------------

  subroutine cice_column_postdynamics_time_integration(domain, clock)

    type(domain_type), intent(inout) :: domain

    type(MPAS_clock_type), intent(in) :: clock

    logical, pointer :: &
         config_use_column_package, &
         config_use_column_shortwave

    call MPAS_pool_get_config(domain % configs, "config_use_column_package", config_use_column_package)

    if (config_use_column_package) then
    
       call MPAS_pool_get_config(domain % configs, "config_use_column_shortwave", config_use_column_shortwave)
       
       !-----------------------------------------------------------------
       ! Shortwave radiation
       !-----------------------------------------------------------------
       
       call mpas_timer_start("Column shortwave")
       if (config_use_column_shortwave) &
            call column_radiation(domain, clock, .false.)
       call mpas_timer_stop("Column shortwave")

#ifndef CCSMCOUPLED
       !-----------------------------------------------------------------
       ! Coupling prep
       !-----------------------------------------------------------------

       call mpas_timer_start("Column coupling prep")
       call cice_column_coupling_prep(domain)
       call mpas_timer_stop("Column coupling prep")
#endif

    endif

  end subroutine cice_column_postdynamics_time_integration

!|||||||||||||||||||||||||||||||||||||||||||||||||||||||||||||||||||||||
!
!  column_vertical_thermodynamics
!
!> \brief 
!> \author Adrian K. Turner, LANL
!> \date 20th January 2015
!> \details
!>  
!
!-----------------------------------------------------------------------

  subroutine column_vertical_thermodynamics(domain, clock)

    use ice_colpkg, only: &
         colpkg_step_therm1

    use cice_constants, only: &
         cicePuny

    type(domain_type), intent(inout) :: domain

    type(MPAS_clock_type), intent(in) :: clock

    type(block_type), pointer :: block

    type(MPAS_pool_type), pointer :: &
         mesh, &
         icestate, &
         tracers, &
         tracers_aggregate, &
         velocity_solver, &
         atmos_coupling, &
         atmos_forcing, &
         alternative_atmos_forcing, &
         ocean_coupling, &
         drag, &
         melt_growth_rates, &
         atmos_fluxes, &
         ocean_fluxes, &
         shortwave, &
         ponds, &
         aerosols, &
         diagnostics

    ! configs
    real(kind=RKIND), pointer :: &
         config_dt

    logical, pointer :: &
         config_use_aerosols

    ! dimensions
    integer, pointer :: &
         nCellsSolve, &
         nCategories, &
         nIceLayers, &
         nSnowLayers, &
         nAerosols

    ! variables
    real(kind=RKIND), dimension(:), pointer :: &
         latCell, &
         iceAreaCellInitial, &
         iceAreaCell, &
         iceVolumeCell, &
         snowVolumeCell, &
         uVelocity, &
         vvelocity, &
         uAirVelocity, &
         vAirVelocity, &
         windSpeed, &
         airLevelHeight, &
         airSpecificHumidity, &
         airDensity, &
         airTemperature, &
         atmosReferenceTemperature2m, &
         atmosReferenceHumidity2m, &
         atmosReferenceSpeed10m, &
         airOceanDragCoefficientRatio, &
         oceanDragCoefficient, &
         oceanDragCoefficientSkin, &
         oceanDragCoefficientFloe, &
         oceanDragCoefficientKeel, &
         airDragCoefficient, &
         airDragCoefficientSkin, &
         airDragCoefficientFloe, &
         airDragCoefficientPond, &
         airDragCoefficientRidge, &
         dragFreeboard, &
         dragIceSnowDraft, &
         dragRidgeHeight, &
         dragRidgeSeparation, &
         dragKeelDepth, &
         dragKeelSeparation, &
         dragFloeLength, &
         dragFloeSeparation, &
         airStressForcingU, &
         airStressForcingV, &
         airStressCellU, &
         airStressCellV, &
         airPotentialTemperature, &
         seaSurfaceTemperature, &
         seaSurfaceSalinity, &
         seaFreezingTemperature, &
         oceanStressCellU, &
         oceanStressCellV, &
         freezingMeltingPotential, &
         lateralIceMeltFraction, &
         snowfallRate, &
         rainfallRate, &
         pondFreshWaterFlux, &
         surfaceHeatFlux, &
         surfaceConductiveFlux, &
         absorbedShortwaveFlux, &
         longwaveUp, &
         longwaveDown, &
         solarZenithAngleCosine, & 
         sensibleHeatFlux, &
         latentHeatFlux, &
         evaporativeWaterFlux, &
         oceanFreshWaterFlux, &
         oceanSaltFlux, &
         oceanHeatFlux, &
         oceanShortwaveFlux, &
         surfaceIceMelt, &
         basalIceMelt, &
         lateralIceMelt, &
         snowMelt, &
         congelation, &
         snowiceFormation, &
         frazilFormation, &
         meltOnset, &
         freezeOnset

    real(kind=RKIND), dimension(:,:), pointer :: &
         iceAreaCategoryInitial, &
         iceVolumeCategoryInitial, &
         snowVolumeCategoryInitial, &
         surfaceShortwaveFlux, &
         interiorShortwaveFlux, &
         penetratingShortwaveFlux, &
         sensibleHeatFluxCategory, &
         latentHeatFluxCategory, &
         surfaceIceMeltCategory, &
         basalIceMeltCategory, &
         snowMeltCategory, &
         congelationCategory, &
         snowiceFormationCategory, &
         atmosAerosolFlux, &
         oceanAerosolFlux, &
         pondSnowDepthDifference, &
         pondLidMeltFluxFraction, &
         surfaceHeatFluxCategory, &
         surfaceConductiveFluxCategory, &
         latentHeatFluxCouple, &
         sensibleHeatFluxCouple, &
         surfaceHeatFluxCouple, &
         surfaceConductiveFluxCouple, &
         snowThicknessChangeCategory

    real(kind=RKIND), dimension(:,:,:), pointer :: &
         iceAreaCategory, &
         iceVolumeCategory, &
         snowVolumeCategory, &
         surfaceTemperature, &
         levelIceArea, &
         levelIceVolume, &
         pondArea, &
         pondDepth, &
         pondLidThickness, &
         iceAge, &
         firstYearIceArea, &
         snowEnthalpy, &
         iceEnthalpy, &
         iceSalinity, &
         absorbedShortwaveIceLayer, &
         absorbedShortwaveSnowLayer, &
         snowScatteringAerosol, &
         snowBodyAerosol, &
         iceScatteringAerosol, &
         iceBodyAerosol

    ! local
    integer :: &
         iCell, &
         iCategory, &
         iAerosol

    real(kind=RKIND), dimension(:,:,:), allocatable :: &
         specificSnowAerosol, &
         specificIceAerosol

    logical :: &
         northernHemisphereMask, &
         abortFlag

    character(len=strKIND) :: &
         abortMessage

    real(kind=RKIND) :: &
         dayOfYear

    call cice_debug_write_out_fields(domain, "column_vertical_thermodynamics", 1)

    ! day of year
    call get_day_of_year(clock, dayOfYear)

    block => domain % blocklist
    do while (associated(block))

       call MPAS_pool_get_subpool(block % structs, "mesh", mesh)
       call MPAS_pool_get_subpool(block % structs, "icestate", icestate)
       call MPAS_pool_get_subpool(block % structs, "tracers", tracers)
       call MPAS_pool_get_subpool(block % structs, "tracers_aggregate", tracers_aggregate)
       call MPAS_pool_get_subpool(block % structs, "velocity_solver", velocity_solver)
       call MPAS_pool_get_subpool(block % structs, "atmos_coupling", atmos_coupling)
       call MPAS_pool_get_subpool(block % structs, "atmos_forcing", atmos_forcing)
       call MPAS_pool_get_subpool(block % structs, "alternative_atmos_forcing", alternative_atmos_forcing)
       call MPAS_pool_get_subpool(block % structs, "ocean_coupling", ocean_coupling)
       call MPAS_pool_get_subpool(block % structs, "drag", drag)
       call MPAS_pool_get_subpool(block % structs, "melt_growth_rates", melt_growth_rates)
       call MPAS_pool_get_subpool(block % structs, "atmos_fluxes", atmos_fluxes)
       call MPAS_pool_get_subpool(block % structs, "ocean_fluxes", ocean_fluxes)
       call MPAS_pool_get_subpool(block % structs, "shortwave", shortwave)
       call MPAS_pool_get_subpool(block % structs, "ponds", ponds)
       call MPAS_pool_get_subpool(block % structs, "aerosols", aerosols)
       call MPAS_pool_get_subpool(block % structs, "diagnostics", diagnostics)

       call MPAS_pool_get_config(block % configs, "config_dt", config_dt)
       call MPAS_pool_get_config(block % configs, "config_use_aerosols", config_use_aerosols)

       call MPAS_pool_get_dimension(mesh, "nCellsSolve", nCellsSolve)
       call MPAS_pool_get_dimension(mesh, "nCategories", nCategories)
       call MPAS_pool_get_dimension(mesh, "nIceLayers", nIceLayers)
       call MPAS_pool_get_dimension(mesh, "nSnowLayers", nSnowLayers)
       call MPAS_pool_get_dimension(mesh, "nAerosols", nAerosols)

       call MPAS_pool_get_array(mesh, "latCell", latCell)

       call MPAS_pool_get_array(icestate, "iceAreaCellInitial", iceAreaCellInitial)
       call MPAS_pool_get_array(icestate, "iceAreaCategoryInitial", iceAreaCategoryInitial)
       call MPAS_pool_get_array(icestate, "iceVolumeCategoryInitial", iceVolumeCategoryInitial)
       call MPAS_pool_get_array(icestate, "snowVolumeCategoryInitial", snowVolumeCategoryInitial)

       call MPAS_pool_get_array(tracers_aggregate, "iceAreaCell", iceAreaCell)
       call MPAS_pool_get_array(tracers_aggregate, "iceVolumeCell", iceVolumeCell)
       call MPAS_pool_get_array(tracers_aggregate, "snowVolumeCell", snowVolumeCell)

       call MPAS_pool_get_array(tracers, "iceAreaCategory", iceAreaCategory, 1)
       call MPAS_pool_get_array(tracers, "iceVolumeCategory", iceVolumeCategory, 1)
       call MPAS_pool_get_array(tracers, "snowVolumeCategory", snowVolumeCategory, 1)
       call MPAS_pool_get_array(tracers, "surfaceTemperature", surfaceTemperature, 1)
       call MPAS_pool_get_array(tracers, "snowEnthalpy", snowEnthalpy, 1)
       call MPAS_pool_get_array(tracers, "iceEnthalpy", iceEnthalpy, 1)
       call MPAS_pool_get_array(tracers, "iceSalinity", iceSalinity, 1)
       call MPAS_pool_get_array(tracers, "levelIceArea", levelIceArea, 1)
       call MPAS_pool_get_array(tracers, "levelIceVolume", levelIceVolume, 1)
       call MPAS_pool_get_array(tracers, "pondArea", pondArea, 1)
       call MPAS_pool_get_array(tracers, "pondDepth", pondDepth, 1)
       call MPAS_pool_get_array(tracers, "pondLidThickness", pondLidThickness, 1)
       call MPAS_pool_get_array(tracers, "iceAge", iceAge, 1)
       call MPAS_pool_get_array(tracers, "firstYearIceArea", firstYearIceArea, 1)
       call MPAS_pool_get_array(tracers, "snowScatteringAerosol", snowScatteringAerosol, 1)
       call MPAS_pool_get_array(tracers, "snowBodyAerosol", snowBodyAerosol, 1)
       call MPAS_pool_get_array(tracers, "iceScatteringAerosol", iceScatteringAerosol, 1)
       call MPAS_pool_get_array(tracers, "iceBodyAerosol", iceBodyAerosol, 1)

       call MPAS_pool_get_array(velocity_solver, "uVelocity", uVelocity)
       call MPAS_pool_get_array(velocity_solver, "vVelocity", vVelocity)
       call MPAS_pool_get_array(velocity_solver, "airStressCellU", airStressCellU)
       call MPAS_pool_get_array(velocity_solver, "airStressCellV", airStressCellV)
       call MPAS_pool_get_array(velocity_solver, "oceanStressCellU", oceanStressCellU)
       call MPAS_pool_get_array(velocity_solver, "oceanStressCellV", oceanStressCellV)

       call MPAS_pool_get_array(atmos_coupling, "uAirVelocity", uAirVelocity)
       call MPAS_pool_get_array(atmos_coupling, "vAirVelocity", vAirVelocity)
       call MPAS_pool_get_array(atmos_coupling, "airLevelHeight", airLevelHeight)
       call MPAS_pool_get_array(atmos_coupling, "airSpecificHumidity", airSpecificHumidity)
       call MPAS_pool_get_array(atmos_coupling, "airDensity", airDensity)
       call MPAS_pool_get_array(atmos_coupling, "airTemperature", airTemperature)
       call MPAS_pool_get_array(atmos_coupling, "airPotentialTemperature", airPotentialTemperature)
       call MPAS_pool_get_array(atmos_coupling, "snowfallRate", snowfallRate)
       call MPAS_pool_get_array(atmos_coupling, "rainfallRate", rainfallRate)
       call MPAS_pool_get_array(atmos_coupling, "longwaveDown", longwaveDown)
       call MPAS_pool_get_array(atmos_coupling, "atmosReferenceTemperature2m", atmosReferenceTemperature2m)
       call MPAS_pool_get_array(atmos_coupling, "atmosReferenceHumidity2m", atmosReferenceHumidity2m)
       call MPAS_pool_get_array(atmos_coupling, "atmosReferenceSpeed10m", atmosReferenceSpeed10m)

       call MPAS_pool_get_array(atmos_forcing, "windSpeed", windSpeed)

       call MPAS_pool_get_array(alternative_atmos_forcing, "latentHeatFluxCouple", latentHeatFluxCouple)
       call MPAS_pool_get_array(alternative_atmos_forcing, "sensibleHeatFluxCouple", sensibleHeatFluxCouple)
       call MPAS_pool_get_array(alternative_atmos_forcing, "surfaceHeatFluxCouple", surfaceHeatFluxCouple)
       call MPAS_pool_get_array(alternative_atmos_forcing, "surfaceConductiveFluxCouple", surfaceConductiveFluxCouple)
       call MPAS_pool_get_array(alternative_atmos_forcing, "airStressForcingU", airStressForcingU)
       call MPAS_pool_get_array(alternative_atmos_forcing, "airStressForcingV", airStressForcingV)

       call MPAS_pool_get_array(ocean_coupling, "seaSurfaceTemperature", seaSurfaceTemperature)
       call MPAS_pool_get_array(ocean_coupling, "seaSurfaceSalinity", seaSurfaceSalinity)
       call MPAS_pool_get_array(ocean_coupling, "freezingMeltingPotential", freezingMeltingPotential)
       call MPAS_pool_get_array(ocean_coupling, "seaFreezingTemperature", seaFreezingTemperature)

       call MPAS_pool_get_array(drag, "airOceanDragCoefficientRatio", airOceanDragCoefficientRatio)
       call MPAS_pool_get_array(drag, "oceanDragCoefficient", oceanDragCoefficient)
       call MPAS_pool_get_array(drag, "oceanDragCoefficientSkin", oceanDragCoefficientSkin)
       call MPAS_pool_get_array(drag, "oceanDragCoefficientFloe", oceanDragCoefficientFloe)
       call MPAS_pool_get_array(drag, "oceanDragCoefficientKeel", oceanDragCoefficientKeel)
       call MPAS_pool_get_array(drag, "airDragCoefficient", airDragCoefficient)
       call MPAS_pool_get_array(drag, "airDragCoefficientSkin", airDragCoefficientSkin)
       call MPAS_pool_get_array(drag, "airDragCoefficientFloe", airDragCoefficientFloe)
       call MPAS_pool_get_array(drag, "airDragCoefficientPond", airDragCoefficientPond)
       call MPAS_pool_get_array(drag, "airDragCoefficientRidge", airDragCoefficientRidge)
       call MPAS_pool_get_array(drag, "dragFreeboard", dragFreeboard)
       call MPAS_pool_get_array(drag, "dragIceSnowDraft", dragIceSnowDraft)
       call MPAS_pool_get_array(drag, "dragRidgeHeight", dragRidgeHeight)
       call MPAS_pool_get_array(drag, "dragRidgeSeparation", dragRidgeSeparation)
       call MPAS_pool_get_array(drag, "dragKeelDepth", dragKeelDepth)
       call MPAS_pool_get_array(drag, "dragKeelSeparation", dragKeelSeparation)
       call MPAS_pool_get_array(drag, "dragFloeLength", dragFloeLength)
       call MPAS_pool_get_array(drag, "dragFloeSeparation", dragFloeSeparation)

       call MPAS_pool_get_array(melt_growth_rates, "lateralIceMeltFraction", lateralIceMeltFraction)
       call MPAS_pool_get_array(melt_growth_rates, "surfaceIceMelt", surfaceIceMelt)
       call MPAS_pool_get_array(melt_growth_rates, "surfaceIceMeltCategory", surfaceIceMeltCategory)
       call MPAS_pool_get_array(melt_growth_rates, "basalIceMelt", basalIceMelt )
       call MPAS_pool_get_array(melt_growth_rates, "basalIceMeltCategory", basalIceMeltCategory)
       call MPAS_pool_get_array(melt_growth_rates, "lateralIceMelt", lateralIceMelt)
       call MPAS_pool_get_array(melt_growth_rates, "snowMelt", snowMelt)
       call MPAS_pool_get_array(melt_growth_rates, "snowMeltCategory", snowMeltCategory)
       call MPAS_pool_get_array(melt_growth_rates, "congelation", congelation)
       call MPAS_pool_get_array(melt_growth_rates, "congelationCategory", congelationCategory)
       call MPAS_pool_get_array(melt_growth_rates, "snowiceFormation", snowiceFormation)
       call MPAS_pool_get_array(melt_growth_rates, "snowiceFormationCategory", snowiceFormationCategory)
       call MPAS_pool_get_array(melt_growth_rates, "snowThicknessChangeCategory", snowThicknessChangeCategory)
       call MPAS_pool_get_array(melt_growth_rates, "frazilFormation", frazilFormation)

       call MPAS_pool_get_array(atmos_fluxes, "surfaceHeatFlux", surfaceHeatFlux)
       call MPAS_pool_get_array(atmos_fluxes, "surfaceHeatFluxCategory", surfaceHeatFluxCategory)
       call MPAS_pool_get_array(atmos_fluxes, "surfaceConductiveFlux", surfaceConductiveFlux)
       call MPAS_pool_get_array(atmos_fluxes, "surfaceConductiveFluxCategory", surfaceConductiveFluxCategory)
       call MPAS_pool_get_array(atmos_fluxes, "longwaveUp", longwaveUp)
       call MPAS_pool_get_array(atmos_fluxes, "sensibleHeatFlux", sensibleHeatFlux)
       call MPAS_pool_get_array(atmos_fluxes, "sensibleHeatFluxCategory", sensibleHeatFluxCategory)
       call MPAS_pool_get_array(atmos_fluxes, "latentHeatFlux", latentHeatFlux)
       call MPAS_pool_get_array(atmos_fluxes, "latentHeatFluxCategory", latentHeatFluxCategory)
       call MPAS_pool_get_array(atmos_fluxes, "evaporativeWaterFlux", evaporativeWaterFlux)

       call MPAS_pool_get_array(ocean_fluxes, "oceanFreshWaterFlux", oceanFreshWaterFlux)
       call MPAS_pool_get_array(ocean_fluxes, "oceanSaltFlux", oceanSaltFlux)
       call MPAS_pool_get_array(ocean_fluxes, "oceanHeatFlux", oceanHeatFlux)
       call MPAS_pool_get_array(ocean_fluxes, "oceanShortwaveFlux", oceanShortwaveFlux)

       call MPAS_pool_get_array(shortwave, "surfaceShortwaveFlux", surfaceShortwaveFlux)
       call MPAS_pool_get_array(shortwave, "interiorShortwaveFlux", interiorShortwaveFlux)
       call MPAS_pool_get_array(shortwave, "penetratingShortwaveFlux", penetratingShortwaveFlux)
       call MPAS_pool_get_array(shortwave, "absorbedShortwaveFlux", absorbedShortwaveFlux)
       call MPAS_pool_get_array(shortwave, "absorbedShortwaveIceLayer", absorbedShortwaveIceLayer)
       call MPAS_pool_get_array(shortwave, "absorbedShortwaveSnowLayer", absorbedShortwaveSnowLayer)
       call MPAS_pool_get_array(shortwave, "solarZenithAngleCosine", solarZenithAngleCosine)

       call MPAS_pool_get_array(aerosols, "atmosAerosolFlux", atmosAerosolFlux)
       call MPAS_pool_get_array(aerosols, "oceanAerosolFlux", oceanAerosolFlux)

       call MPAS_pool_get_array(ponds, "pondFreshWaterFlux", pondFreshWaterFlux)
       call MPAS_pool_get_array(ponds, "pondSnowDepthDifference", pondSnowDepthDifference)
       call MPAS_pool_get_array(ponds, "pondLidMeltFluxFraction", pondLidMeltFluxFraction)

       call MPAS_pool_get_array(diagnostics, "meltOnset", meltOnset)
       call MPAS_pool_get_array(diagnostics, "freezeOnset", freezeOnset)

       ! aerosols
       if (config_use_aerosols) then

          allocate(specificSnowAerosol(nAerosols, 2, nCategories))
          allocate(specificIceAerosol(nAerosols, 2, nCategories))

       else

          allocate(specificSnowAerosol(1, 1, 1))
          allocate(specificIceAerosol(1, 1, 1))
          specificSnowAerosol = 0.0_RKIND
          specificIceAerosol  = 0.0_RKIND
       
       endif
          
       ! loop over cells
       do iCell = 1, nCellsSolve

          ! initial state values
          iceAreaCellInitial(iCell) = iceAreaCell(iCell)

          do iCategory = 1, nCategories

             iceAreaCategoryInitial(iCategory,iCell) = iceAreaCategory(1,iCategory,iCell)
             iceVolumeCategoryInitial(iCategory,iCell) = iceVolumeCategory(1,iCategory,iCell)
             snowVolumeCategoryInitial(iCategory,iCell) = snowVolumeCategory(1,iCategory,iCell)

          enddo ! iCategory             

          ! aerosol
          if (config_use_aerosols) then

             do iCategory = 1, nCategories
                do iAerosol = 1, nAerosols
                   
                   specificSnowAerosol(iAerosol, 1, iCategory) = snowScatteringAerosol(iAerosol,iCategory,iCell) * snowVolumeCategoryInitial(iCategory,iCell)
                   specificSnowAerosol(iAerosol, 2, iCategory) = snowBodyAerosol(iAerosol,iCategory,iCell)       * snowVolumeCategoryInitial(iCategory,iCell)
                   
                   specificIceAerosol(iAerosol, 1, iCategory) = iceScatteringAerosol(iAerosol,iCategory,iCell)   * iceVolumeCategoryInitial(iCategory,iCell)
                   specificIceAerosol(iAerosol, 2, iCategory) = iceBodyAerosol(iAerosol,iCategory,iCell)         * iceVolumeCategoryInitial(iCategory,iCell)
                   
                enddo ! iAerosol
             enddo ! iCategory

          end if

          ! hemisphere mask
          if (latCell(iCell) > 0.0_RKIND) then
             northernHemisphereMask = .true.
          else
             northernHemisphereMask = .false.
          endif

          abortFlag = .false.
          abortMessage = ""

          call colpkg_step_therm1(&
               config_dt, &
               nCategories, &
               nIceLayers, &
               nSnowLayers, &
               nAerosols, &
               iceAreaCategoryInitial(:,iCell), &
               iceVolumeCategoryInitial(:,iCell), &
               snowVolumeCategoryInitial(:,iCell), &
               iceAreaCell(iCell), &
               iceAreaCategory(1,:,iCell), &
               iceVolumeCell(iCell), &
               iceVolumeCategory(1,:,iCell), &
               snowVolumeCell(iCell), &
               snowVolumeCategory(1,:,iCell), &
               uVelocity(iCell), &
               vVelocity(iCell), &
               surfaceTemperature(1,:,iCell), &
               snowEnthalpy(:,:,iCell), &
               iceEnthalpy(:,:,iCell), &
               iceSalinity(:,:,iCell), &
               levelIceArea(1,:,iCell), &
               levelIceVolume(1,:,iCell), &
               pondArea(1,:,iCell), &
               pondDepth(1,:,iCell), &
               pondLidThickness(1,:,iCell), &
               iceAge(1,:,iCell), &
               firstYearIceArea(1,:,iCell), &
               specificSnowAerosol(:,:,:), &
               specificIceAerosol(:,:,:), &
               uAirVelocity(iCell), &
               vAirVelocity(iCell), &
               windSpeed(iCell), &
               airLevelHeight(iCell), &
               airSpecificHumidity(iCell), &
               airDensity(iCell), &
               airTemperature(iCell), &
               atmosReferenceTemperature2m(iCell), &
               atmosReferenceHumidity2m(iCell), &
               atmosReferenceSpeed10m(iCell), &
               airOceanDragCoefficientRatio(iCell), &
               oceanDragCoefficient(iCell), &
               oceanDragCoefficientSkin(iCell), &
               oceanDragCoefficientFloe(iCell), &
               oceanDragCoefficientKeel(iCell), &
               airDragCoefficient(iCell), &
               airDragCoefficientSkin(iCell), &
               airDragCoefficientFloe(iCell), &
               airDragCoefficientPond(iCell), &
               airDragCoefficientRidge(iCell), &
               dragFreeboard(iCell), &
               dragIceSnowDraft(iCell), &
               dragRidgeHeight(iCell), &
               dragRidgeSeparation(iCell), &
               dragKeelDepth(iCell), &
               dragKeelSeparation(iCell), &
               dragFloeLength(iCell), &
               dragFloeSeparation(iCell), &
               airStressForcingU(iCell), &
               airStressForcingV(iCell), &
               airStressCellU(iCell), &
               airStressCellV(iCell), &
               airPotentialTemperature(iCell), &
               seaSurfaceTemperature(iCell), &
               seaSurfaceSalinity(iCell), &
               seaFreezingTemperature(iCell), &
               oceanStressCellU(iCell), &
               oceanStressCellV(iCell), &
               freezingMeltingPotential(iCell), &
               lateralIceMeltFraction(iCell), &
               snowfallRate(iCell), &
               rainfallRate(iCell), &
               pondFreshWaterFlux(iCell), &
               surfaceHeatFlux(iCell), &
               surfaceHeatFluxCategory(:,iCell), &
               surfaceConductiveFlux(iCell), &
               surfaceConductiveFluxCategory(:,iCell), &
               surfaceShortwaveFlux(:,iCell), &
               interiorShortwaveFlux(:,iCell), &
               penetratingShortwaveFlux(:,iCell), &
               absorbedShortwaveFlux(iCell), &
               longwaveUp(iCell), &
               absorbedShortwaveSnowLayer(:,:,iCell), &
               absorbedShortwaveIceLayer(:,:,iCell), &
               longwaveDown(iCell), &
               solarZenithAngleCosine(iCell), & 
               sensibleHeatFlux(iCell), &
               sensibleHeatFluxCategory(:,iCell), &
               latentHeatFlux(iCell), &
               latentHeatFluxCategory(:,iCell), &
               evaporativeWaterFlux(iCell), &
               oceanFreshWaterFlux(iCell), &
               oceanSaltFlux(iCell), &
               oceanHeatFlux(iCell), &
               oceanShortwaveFlux(iCell), &
               latentHeatFluxCouple(:,iCell), &
               sensibleHeatFluxCouple(:,iCell), &
               surfaceHeatFluxCouple(:,iCell), &
               surfaceConductiveFluxCouple(:,iCell), &
               atmosAerosolFlux(:,iCell), &
               oceanAerosolFlux(:,iCell), &
               pondSnowDepthDifference(:,iCell), &
               pondLidMeltFluxFraction(:,iCell), &
               surfaceIceMelt(iCell), &
               surfaceIceMeltCategory(:,iCell), &
               basalIceMelt(iCell), &
               basalIceMeltCategory(:,iCell), &
               lateralIceMelt(iCell), &
               snowMelt(iCell), &
               snowMeltCategory(:,iCell), &
               congelation(iCell), &
               congelationCategory(:,iCell), &
               snowiceFormation(iCell), &
               snowiceFormationCategory(:,iCell), &
               snowThicknessChangeCategory(:,iCell), &
               frazilFormation(iCell), &
               northernHemisphereMask, &
               .not. northernHemisphereMask, &
               meltOnset(iCell), &
               freezeOnset(iCell), &
               dayOfYear, &
               abortFlag, &
               abortMessage, &
               stdoutUnit)

          ! code abort
          if (abortFlag) then
             COLUMN_ERROR_WRITE("column_vertical_thermodynamics")
             COLUMN_ERROR_WRITE(trim(abortMessage))
             call MPAS_dmpar_global_abort(trim(abortMessage))
          endif

          ! aerosol
          if (config_use_aerosols) then

             do iCategory = 1, nCategories
                do iAerosol = 1, nAerosols

                   if (snowVolumeCategory(1,iCategory,iCell) > cicePuny) &
                        specificSnowAerosol(iAerosol, :, iCategory) = specificSnowAerosol(iAerosol, :, iCategory) / snowVolumeCategory(1,iCategory,iCell)

                   if (iceVolumeCategory(1,iCategory,iCell) > cicePuny) &
                        specificIceAerosol(iAerosol, :, iCategory)  = specificIceAerosol(iAerosol, :, iCategory)  / iceVolumeCategory(1,iCategory,iCell)

                   snowScatteringAerosol(iAerosol,iCategory,iCell) = specificSnowAerosol(iAerosol, 1, iCategory)
                   snowBodyAerosol(iAerosol,iCategory,iCell)       = specificSnowAerosol(iAerosol, 2, iCategory)
                   
                   iceScatteringAerosol(iAerosol,iCategory,iCell)  = specificIceAerosol(iAerosol, 1, iCategory)
                   iceBodyAerosol(iAerosol,iCategory,iCell)        = specificIceAerosol(iAerosol, 2, iCategory)

                enddo ! iAerosol
             enddo ! iCategory

          endif

       enddo ! iCell

       ! aerosols
       deallocate(specificSnowAerosol)
       deallocate(specificIceAerosol)

       block => block % next
    end do

    call cice_debug_write_out_fields(domain, "column_vertical_thermodynamics", 2)
    
  end subroutine column_vertical_thermodynamics

!|||||||||||||||||||||||||||||||||||||||||||||||||||||||||||||||||||||||
!
!  column_itd_thermodynamics
!
!> \brief 
!> \author Adrian K. Turner, LANL
!> \date 21th January 2015
!> \details
!>  
!
!-----------------------------------------------------------------------

  subroutine column_itd_thermodynamics(domain, clock)

    use ice_colpkg, only: colpkg_step_therm2

    type(domain_type), intent(inout) :: domain

    type(MPAS_clock_type), intent(in) :: clock

    type(block_type), pointer :: block

    type(MPAS_pool_type), pointer :: &
         mesh, &
         icestate, &
         tracers, &
         tracers_aggregate, &
         atmos_coupling, &
         ocean_coupling, &
         ocean_fluxes, &
         melt_growth_rates, &
         ponds, &
         biogeochemistry, &
         initial, &
         diagnostics, &
         aerosols

    ! configs
    real(kind=RKIND), pointer :: &
         config_dt

    logical, pointer :: &
         config_update_ocean_fluxes, &
         config_use_column_biogeochemistry

    ! dimensions
    integer, pointer :: &
         nCellsSolve, &
         nCategories, &
         nIceLayers, &
         nSnowLayers, &
         nAerosols, &
         nBioLayers

    ! variables
    real(kind=RKIND), dimension(:), pointer :: &
         openWaterArea, &
         iceAreaCell, &
         seaFreezingTemperature, &
         seaSurfaceSalinity, &
         lateralIceMeltFraction, &
         lateralIceMelt, &
         freezingMeltingPotential, &
         frazilFormation, &
         rainfallRate, &
         pondFreshWaterFlux, &
         oceanFreshWaterFlux, &
         oceanSaltFlux, &
         oceanHeatFlux, &
         freezeOnset, &
         categoryThicknessLimits, &
         biologyGrid, &
         verticalGrid, &
         interfaceBiologyGrid, &
         zSalinityFlux
   
    real(kind=RKIND), dimension(:,:), pointer :: &
         iceAreaCategoryInitial, &
         iceVolumeCategoryInitial, &
         oceanAerosolFlux, &
         oceanBioFluxes, &
         oceanBioConcentrations, &
         initialSalinityProfile

    real(kind=RKIND), dimension(:,:,:), pointer :: &
         iceAreaCategory, &
         iceVolumeCategory, &
         snowVolumeCategory

    integer, dimension(:,:), pointer :: &
         newlyFormedIce

    ! local
    integer :: &
         iCell, &
         iCategory, &
         iBioTracers, &
         iBioData

    logical, dimension(:), allocatable :: &
         newlyFormedIceLogical

    real(kind=RKIND), dimension(:), allocatable :: &
         oceanBioConcentrationsUsed

    logical :: &
         abortFlag, &
         setGetPhysicsTracers, &
         setGetBGCTracers

    character(len=strKIND) :: &
         abortMessage

    real(kind=RKIND) :: &
         dayOfYear

    call cice_debug_write_out_fields(domain, "column_itd_thermodynamics", 1)

    ! day of year
    call get_day_of_year(clock, dayOfYear)

    block => domain % blocklist
    do while (associated(block))

       call MPAS_pool_get_subpool(block % structs, "mesh", mesh)
       call MPAS_pool_get_subpool(block % structs, "icestate", icestate)
       call MPAS_pool_get_subpool(block % structs, "tracers", tracers)
       call MPAS_pool_get_subpool(block % structs, "tracers_aggregate", tracers_aggregate)
       call MPAS_pool_get_subpool(block % structs, "atmos_coupling", atmos_coupling)
       call MPAS_pool_get_subpool(block % structs, "ocean_coupling", ocean_coupling)
       call MPAS_pool_get_subpool(block % structs, "ocean_fluxes", ocean_fluxes)
       call MPAS_pool_get_subpool(block % structs, "melt_growth_rates", melt_growth_rates)
       call MPAS_pool_get_subpool(block % structs, "ponds", ponds)
       call MPAS_pool_get_subpool(block % structs, "biogeochemistry", biogeochemistry)
       call MPAS_pool_get_subpool(block % structs, "initial", initial)
       call MPAS_pool_get_subpool(block % structs, "diagnostics", diagnostics)
       call MPAS_pool_get_subpool(block % structs, "aerosols", aerosols)

       call MPAS_pool_get_config(block % configs, "config_dt", config_dt)
       call MPAS_pool_get_config(block % configs, "config_update_ocean_fluxes", config_update_ocean_fluxes)
       call MPAS_pool_get_config(block % configs, "config_use_column_biogeochemistry", config_use_column_biogeochemistry)

       call MPAS_pool_get_dimension(mesh, "nCellsSolve", nCellsSolve)
       call MPAS_pool_get_dimension(mesh, "nCategories", nCategories)
       call MPAS_pool_get_dimension(mesh, "nIceLayers", nIceLayers)
       call MPAS_pool_get_dimension(mesh, "nSnowLayers", nSnowLayers)
       call MPAS_pool_get_dimension(mesh, "nAerosols", nAerosols)
       call MPAS_pool_get_dimension(block % dimensions, "nBioLayers", nBioLayers)

       call MPAS_pool_get_array(icestate, "iceAreaCategoryInitial", iceAreaCategoryInitial)
       call MPAS_pool_get_array(icestate, "iceVolumeCategoryInitial", iceVolumeCategoryInitial)
       call MPAS_pool_get_array(icestate, "openWaterArea", openWaterArea)

       call MPAS_pool_get_array(tracers_aggregate, "iceAreaCell", iceAreaCell)

       call MPAS_pool_get_array(tracers, "iceAreaCategory", iceAreaCategory, 1)
       call MPAS_pool_get_array(tracers, "iceVolumeCategory", iceVolumeCategory, 1)
       call MPAS_pool_get_array(tracers, "snowVolumeCategory", snowVolumeCategory, 1)

       call MPAS_pool_get_array(atmos_coupling, "rainfallRate", rainfallRate)

       call MPAS_pool_get_array(ocean_coupling, "freezingMeltingPotential", freezingMeltingPotential)
       call MPAS_pool_get_array(ocean_coupling, "seaFreezingTemperature", seaFreezingTemperature)
       call MPAS_pool_get_array(ocean_coupling, "seaSurfaceSalinity", seaSurfaceSalinity)

       call MPAS_pool_get_array(ocean_fluxes, "oceanFreshWaterFlux", oceanFreshWaterFlux)
       call MPAS_pool_get_array(ocean_fluxes, "oceanSaltFlux", oceanSaltFlux)
       call MPAS_pool_get_array(ocean_fluxes, "oceanHeatFlux", oceanHeatFlux)

       call MPAS_pool_get_array(melt_growth_rates, "lateralIceMeltFraction", lateralIceMeltFraction)
       call MPAS_pool_get_array(melt_growth_rates, "lateralIceMelt", lateralIceMelt)
       call MPAS_pool_get_array(melt_growth_rates, "frazilFormation", frazilFormation)

       call MPAS_pool_get_array(ponds, "pondFreshWaterFlux", pondFreshWaterFlux)

       call MPAS_pool_get_array(aerosols, "oceanAerosolFlux", oceanAerosolFlux)
       
       call MPAS_pool_get_array(biogeochemistry, "newlyFormedIce", newlyFormedIce)
       call MPAS_pool_get_array(biogeochemistry, "oceanBioFluxes", oceanBioFluxes)
       call MPAS_pool_get_array(biogeochemistry, "oceanBioConcentrations", oceanBioConcentrations)
       call MPAS_pool_get_array(biogeochemistry, "biologyGrid", biologyGrid)
       call MPAS_pool_get_array(biogeochemistry, "verticalGrid", verticalGrid)
       call MPAS_pool_get_array(biogeochemistry, "interfaceBiologyGrid", interfaceBiologyGrid)
       call MPAS_pool_get_array(biogeochemistry, "zSalinityFlux", zSalinityFlux)

       call MPAS_pool_get_array(initial, "initialSalinityProfile", initialSalinityProfile)
       call MPAS_pool_get_array(initial, "categoryThicknessLimits", categoryThicknessLimits)

       call MPAS_pool_get_array(diagnostics, "freezeOnset", freezeOnset)

       ! newly formed ice
       allocate(newlyFormedIceLogical(nCategories))
       allocate(oceanBioConcentrationsUsed(ciceTracerObject % nBioTracers))

       setGetPhysicsTracers = .true.
       setGetBGCTracers     = config_use_column_biogeochemistry
       
       do iCell = 1, nCellsSolve

          ! newly formed ice
          do iCategory = 1, nCategories
             newlyFormedIceLogical(iCategory) = (newlyFormedIce(iCategory,iCell) == 1)
          enddo ! iCategory

          ! read the required ocean concentration fields into the allocated array
          do iBioTracers = 1, ciceTracerObject % nBioTracers
             iBioData = ciceTracerObject % index_LayerIndexToDataArray(iBioTracers)
             oceanBioConcentrationsUsed(iBioTracers) = oceanBioConcentrations(iBioData, iCell)  
          enddo ! iBioTracers           

          ! set the category tracer array
          call set_cice_tracer_array_category(block, ciceTracerObject, iCell, setGetPhysicsTracers, setGetBGCTracers)

          abortFlag = .false.
          abortMessage = ""

          call colpkg_step_therm2(&
               config_dt, &
               nCategories, &
               nAerosols, &
               ciceTracerObject % nBioTracersLayer, &
               nIcelayers, &
               nSnowLayers, &
               categoryThicknessLimits(:), &
               nBioLayers, &
               iceAreaCategory(1,:,iCell), &
               iceVolumeCategory(1,:,iCell), &
               snowVolumeCategory(1,:,iCell), &
               iceAreaCategoryInitial(:,iCell), &
               iceVolumeCategoryInitial(:,iCell), &
               ciceTracerObject % tracerArrayCategory, & !trcrn
               openWaterArea(iCell), &
               iceAreaCell(iCell), &
               ciceTracerObject % parentIndex, & !trcr_depend
               ciceTracerObject % firstAncestorMask, & !trcr_base
               ciceTracerObject % ancestorNumber, & !n_trcr_strata
               ciceTracerObject % ancestorIndices, & !nt_strata
               seaFreezingTemperature(iCell), &
               seaSurfaceSalinity(iCell), &
               initialSalinityProfile(:,iCell), &
               lateralIceMeltFraction(iCell), &
               lateralIceMelt(iCell), &
               freezingMeltingPotential(iCell), &
               frazilFormation(iCell), &
               rainfallRate(iCell), &
               pondFreshWaterFlux(iCell), &
               oceanFreshWaterFlux(iCell), &
               oceanSaltFlux(iCell), &
               oceanHeatFlux(iCell), &
               config_update_ocean_fluxes, &
               biologyGrid(:), &
               verticalGrid(:), &
               interfaceBiologyGrid(:), &
               oceanAerosolFlux(:,iCell), &
               newlyFormedIceLogical(:), &
               zSalinityFlux(iCell), &
               oceanBioFluxes(:,iCell), &
               oceanBioConcentrationsUsed(:), &
               abortFlag, &
               abortMessage, &
               stdoutUnit, &
               freezeOnset(iCell), &
               dayOfYear)

          ! update 
          do iCategory = 1, nCategories
             newlyFormedIce(iCategory,iCell) = 0
             if (newlyFormedIceLogical(iCategory)) newlyFormedIce(iCategory,iCell) = 1
          enddo ! iCategory

          ! get category tracer array
          call get_cice_tracer_array_category(block, ciceTracerObject, iCell, setGetPhysicsTracers, setGetBGCTracers)

          ! code abort
          if (abortFlag) then
             COLUMN_ERROR_WRITE("column_itd_thermodynamics")
             COLUMN_ERROR_WRITE(trim(abortMessage))
             call MPAS_dmpar_global_abort(trim(abortMessage))
          endif

       enddo ! iCell

       ! newly formed ice
       deallocate(newlyFormedIceLogical)
       deallocate(oceanBioConcentrationsUsed)

       block => block % next
    end do

    call cice_debug_write_out_fields(domain, "column_itd_thermodynamics", 2)

  end subroutine column_itd_thermodynamics

!|||||||||||||||||||||||||||||||||||||||||||||||||||||||||||||||||||||||
!
!  column_prep_radiation
!
!> \brief 
!> \author Adrian K. Turner, LANL
!> \date 21th January 2015
!> \details
!>  
!
!-----------------------------------------------------------------------

  subroutine column_prep_radiation(domain)

    use ice_colpkg, only: colpkg_prep_radiation

    type(domain_type), intent(inout) :: domain

    type(block_type), pointer :: block

    type(MPAS_pool_type), pointer :: &
         mesh, &
         tracers, &
         tracers_aggregate, &
         atmos_coupling, &
         shortwave

    ! dimensions
    integer, pointer :: &
         nCellsSolve, &
         nCategories, &
         nIceLayers, &
         nSnowLayers

    ! variables
    real(kind=RKIND), dimension(:), pointer :: &
         iceAreaCell, &
         shortwaveVisibleDirectDown, &
         shortwaveVisibleDiffuseDown, &
         shortwaveIRDirectDown, &
         shortwaveIRDiffuseDown, &
         shortwaveScalingFactor, &
         albedoVisibleDirectArea, &
         albedoVisibleDiffuseArea, &
         albedoIRDirectArea, &
         albedoIRDiffuseArea

    real(kind=RKIND), dimension(:,:), pointer :: &
         surfaceShortwaveFlux, &
         interiorShortwaveFlux, &
         penetratingShortwaveFlux

    real(kind=RKIND), dimension(:,:,:), pointer :: &
         iceAreaCategory, &
         shortwaveLayerPenetration, &
         absorbedShortwaveSnowLayer, &
         absorbedShortwaveIceLayer

    ! local
    integer :: &
         iCell

    call cice_debug_write_out_fields(domain, "column_prep_radiation", 1)

    block => domain % blocklist
    do while (associated(block))

       call MPAS_pool_get_subpool(block % structs, "mesh", mesh)
       call MPAS_pool_get_subpool(block % structs, "tracers", tracers)
       call MPAS_pool_get_subpool(block % structs, "tracers_aggregate", tracers_aggregate)
       call MPAS_pool_get_subpool(block % structs, "atmos_coupling", atmos_coupling)
       call MPAS_pool_get_subpool(block % structs, "shortwave", shortwave)

       call MPAS_pool_get_dimension(mesh, "nCellsSolve", nCellsSolve)
       call MPAS_pool_get_dimension(mesh, "nCategories", nCategories)
       call MPAS_pool_get_dimension(mesh, "nIceLayers", nIceLayers)
       call MPAS_pool_get_dimension(mesh, "nSnowLayers", nSnowLayers)

       call MPAS_pool_get_array(tracers_aggregate, "iceAreaCell", iceAreaCell)

       call MPAS_pool_get_array(tracers, "iceAreaCategory", iceAreaCategory, 1)

       call MPAS_pool_get_array(atmos_coupling, "shortwaveVisibleDirectDown", shortwaveVisibleDirectDown)
       call MPAS_pool_get_array(atmos_coupling, "shortwaveVisibleDiffuseDown", shortwaveVisibleDiffuseDown)
       call MPAS_pool_get_array(atmos_coupling, "shortwaveIRDirectDown", shortwaveIRDirectDown)
       call MPAS_pool_get_array(atmos_coupling, "shortwaveIRDiffuseDown", shortwaveIRDiffuseDown)

       call MPAS_pool_get_array(shortwave, "albedoVisibleDirectArea", albedoVisibleDirectArea)
       call MPAS_pool_get_array(shortwave, "albedoVisibleDiffuseArea", albedoVisibleDiffuseArea)
       call MPAS_pool_get_array(shortwave, "albedoIRDirectArea", albedoIRDirectArea)
       call MPAS_pool_get_array(shortwave, "albedoIRDiffuseArea", albedoIRDiffuseArea)
       call MPAS_pool_get_array(shortwave, "shortwaveScalingFactor", shortwaveScalingFactor)
       call MPAS_pool_get_array(shortwave, "surfaceShortwaveFlux", surfaceShortwaveFlux)
       call MPAS_pool_get_array(shortwave, "interiorShortwaveFlux", interiorShortwaveFlux)
       call MPAS_pool_get_array(shortwave, "penetratingShortwaveFlux", penetratingShortwaveFlux)
       call MPAS_pool_get_array(shortwave, "shortwaveLayerPenetration", shortwaveLayerPenetration)
       call MPAS_pool_get_array(shortwave, "absorbedShortwaveSnowLayer", absorbedShortwaveSnowLayer)
       call MPAS_pool_get_array(shortwave, "absorbedShortwaveIceLayer", absorbedShortwaveIceLayer)

       do iCell = 1, nCellsSolve

          call colpkg_prep_radiation(&
               nCategories, &     
               nIceLayers, &     
               nSnowLayers, &
               iceAreaCell(iCell), &   
               iceAreaCategory(1,:,iCell), &
               shortwaveVisibleDirectDown(iCell), &
               shortwaveVisibleDiffuseDown(iCell), &
               shortwaveIRDirectDown(iCell), &
               shortwaveIRDiffuseDown(iCell), &
               albedoVisibleDirectArea(iCell), &
               albedoVisibleDiffuseArea(iCell), &
               albedoIRDirectArea(iCell), &
               albedoIRDiffuseArea(iCell), &
               shortwaveScalingFactor(iCell), &
               surfaceShortwaveFlux(:,iCell), &      
               interiorShortwaveFlux(:,iCell), &
               penetratingShortwaveFlux(:,iCell), &      
               shortwaveLayerPenetration(:,:,iCell), &
               absorbedShortwaveSnowLayer(:,:,iCell), &       
               absorbedShortwaveIceLayer(:,:,iCell))

       enddo ! iCell

       block => block % next
    end do

    call cice_debug_write_out_fields(domain, "column_prep_radiation", 2)

  end subroutine column_prep_radiation

!|||||||||||||||||||||||||||||||||||||||||||||||||||||||||||||||||||||||
!
!  column_radiation
!
!> \brief 
!> \author Adrian K. Turner, LANL
!> \date 21th January 2015
!> \details
!>  
!
!-----------------------------------------------------------------------

  subroutine column_radiation(domain, clock, lInitialization)

    use ice_colpkg, only: colpkg_step_radiation

    use cice_constants, only: pii

    type(domain_type), intent(inout) :: domain

    type(MPAS_clock_type), intent(in) :: clock

    logical, intent(in) :: &
         lInitialization

    type(block_type), pointer :: block

    type(MPAS_pool_type), pointer :: &
         mesh, &
         tracers, &
         atmos_coupling, &
         shortwave, &
         ponds, &
         aerosols, &
         biogeochemistry

    ! configs
    real(kind=RKIND), pointer :: &
         config_dt

    logical, pointer :: &
         config_use_shortwave_bioabsorption, &
         config_use_brine, &
         config_use_modal_aerosols, &
         config_use_zaerosols, &
         config_use_column_biogeochemistry

    ! dimensions
    integer, pointer :: &
         nCellsSolve, &
         nCategories, &
         nIceLayers, &
         nSnowLayers, &
         nAerosols, &
         nAlgae, &
         nBioLayers, &
         nzAerosols, &
         maxAerosolType

    ! variables
    real(kind=RKIND), dimension(:), pointer :: &
         latCell, &
         lonCell, &
         shortwaveVisibleDirectDown, &
         shortwaveVisibleDiffuseDown, &
         shortwaveIRDirectDown, &
         shortwaveIRDiffuseDown, &
         solarZenithAngleCosine, &
         snowfallRate, &
         verticalShortwaveGrid, & 
         verticalGrid

    real(kind=RKIND), dimension(:,:), pointer :: &
         surfaceShortwaveFlux, &
         interiorShortwaveFlux, &
         penetratingShortwaveFlux, &
         bareIceAlbedoCategory, &
         snowAlbedoCategory, &
         pondAlbedoCategory, &
         effectivePondAreaCategory, &
         pondSnowDepthDifference, &
         pondLidMeltFluxFraction, &
         aerosolMassExtinctionCrossSection, &
         aerosolSingleScatterAlbedo, &
         aerosolAsymmetryParameter, &
         modalMassExtinctionCrossSection, &
         modalSingleScatterAlbedo, &
         modalAsymmetryParameter, &
         albedoVisibleDirectCategory, &
         albedoVisibleDiffuseCategory, &
         albedoIRDirectCategory, &
         albedoIRDiffuseCategory

    real(kind=RKIND), dimension(:,:,:), pointer :: &
         iceAreaCategory, &
         iceVolumeCategory, &
         snowVolumeCategory, &
         surfaceTemperature, &
         levelIceArea, &
         pondArea, &
         pondDepth, &
         pondLidThickness, &
         shortwaveLayerPenetration, &
         absorbedShortwaveSnowLayer, &
         absorbedShortwaveIceLayer, &
         snowScatteringAerosol, &
         snowBodyAerosol, &
         iceScatteringAerosol, &
         iceBodyAerosol, &
         brineFraction, &
         modalBCabsorptionParameter, &
         bioTracerShortwave
    
    ! aerosols array
    real(kind=RKIND), dimension(:,:), allocatable :: &
         aerosolsArray

    ! local
    integer :: &
         iCell, &
         iCategory, &
         iAerosol, &
         iTracer

    integer, dimension(:), allocatable :: &
         index_shortwaveAerosol

    real(kind=RKIND) :: &
         dayOfYear, &
         lonCellColumn

    integer :: &
         secondsIntoDay, &
         daysInYear

    logical :: &
         setGetPhysicsTracers, &
         setGetBGCTracers

    ! CCSM coupled variables
    character(len=strKIND), parameter :: &
         CCSMCalendarType = ""

    real(kind=RKIND), parameter :: &
         CCSMDayNextShortwaveCalculation = 0.0_RKIND

    call cice_debug_write_out_fields(domain, "column_radiation", 1)

    ! day of year
    call get_day_of_year(clock, dayOfYear)

    ! seconds into day
    call get_seconds_into_day(clock, secondsIntoDay)

    ! get days in year
    call get_days_in_year(domain, clock, daysInYear)

    call MPAS_pool_get_config(domain % configs, "config_use_brine", config_use_brine)
    call MPAS_pool_get_config(domain % configs, "config_use_shortwave_bioabsorption", config_use_shortwave_bioabsorption)
    call MPAS_pool_get_config(domain % configs, "config_use_modal_aerosols",config_use_modal_aerosols)
    call MPAS_pool_get_config(domain % configs, "config_use_zaerosols",config_use_zaerosols)
    call MPAS_pool_get_config(domain % configs, "config_use_column_biogeochemistry",config_use_column_biogeochemistry)

    block => domain % blocklist
    do while (associated(block))

       call MPAS_pool_get_subpool(block % structs, "mesh", mesh)
       call MPAS_pool_get_subpool(block % structs, "tracers", tracers)
       call MPAS_pool_get_subpool(block % structs, "atmos_coupling", atmos_coupling)
       call MPAS_pool_get_subpool(block % structs, "shortwave", shortwave)
       call MPAS_pool_get_subpool(block % structs, "ponds", ponds)
       call MPAS_pool_get_subpool(block % structs, "aerosols", aerosols)
       call MPAS_pool_get_subpool(block % structs, "biogeochemistry", biogeochemistry)

       call MPAS_pool_get_config(block % configs, "config_dt", config_dt)

       call MPAS_pool_get_dimension(mesh, "nCellsSolve", nCellsSolve)
       call MPAS_pool_get_dimension(mesh, "nCategories", nCategories)
       call MPAS_pool_get_dimension(mesh, "nIceLayers", nIceLayers)
       call MPAS_pool_get_dimension(mesh, "nSnowLayers", nSnowLayers)
       call MPAS_pool_get_dimension(mesh, "nAerosols", nAerosols)
       call MPAS_pool_get_dimension(block % dimensions, "nAlgae", nAlgae)
       call MPAS_pool_get_dimension(block % dimensions, "nBioLayers", nBioLayers)
       call MPAS_pool_get_dimension(block % dimensions, "nzAerosols", nzAerosols)
       call MPAS_pool_get_dimension(block % dimensions, "maxAerosolType", maxAerosolType)

       call MPAS_pool_get_array(mesh, "latCell", latCell)
       call MPAS_pool_get_array(mesh, "lonCell", lonCell)

       call MPAS_pool_get_array(tracers, "iceAreaCategory", iceAreaCategory, 1)
       call MPAS_pool_get_array(tracers, "iceVolumeCategory", iceVolumeCategory, 1)
       call MPAS_pool_get_array(tracers, "snowVolumeCategory", snowVolumeCategory, 1)
       call MPAS_pool_get_array(tracers, "surfaceTemperature", surfaceTemperature, 1)
       call MPAS_pool_get_array(tracers, "levelIceArea", levelIceArea, 1)
       call MPAS_pool_get_array(tracers, "pondArea", pondArea, 1)
       call MPAS_pool_get_array(tracers, "pondDepth", pondDepth, 1)
       call MPAS_pool_get_array(tracers, "pondLidThickness", pondLidThickness, 1)
       call MPAS_pool_get_array(tracers, "snowScatteringAerosol", snowScatteringAerosol, 1)
       call MPAS_pool_get_array(tracers, "snowBodyAerosol", snowBodyAerosol, 1)
       call MPAS_pool_get_array(tracers, "iceScatteringAerosol", iceScatteringAerosol, 1)
       call MPAS_pool_get_array(tracers, "iceBodyAerosol", iceBodyAerosol, 1)
       call MPAS_pool_get_array(tracers, "brineFraction", brineFraction, 1)

       call MPAS_pool_get_array(atmos_coupling, "shortwaveVisibleDirectDown", shortwaveVisibleDirectDown)
       call MPAS_pool_get_array(atmos_coupling, "shortwaveVisibleDiffuseDown", shortwaveVisibleDiffuseDown)
       call MPAS_pool_get_array(atmos_coupling, "shortwaveIRDirectDown", shortwaveIRDirectDown)
       call MPAS_pool_get_array(atmos_coupling, "shortwaveIRDiffuseDown", shortwaveIRDiffuseDown)
       call MPAS_pool_get_array(atmos_coupling, "snowfallRate", snowfallRate)

       call MPAS_pool_get_array(shortwave, "solarZenithAngleCosine", solarZenithAngleCosine)
       call MPAS_pool_get_array(shortwave, "albedoVisibleDirectCategory", albedoVisibleDirectCategory)
       call MPAS_pool_get_array(shortwave, "albedoVisibleDiffuseCategory", albedoVisibleDiffuseCategory)
       call MPAS_pool_get_array(shortwave, "albedoIRDirectCategory", albedoIRDirectCategory)
       call MPAS_pool_get_array(shortwave, "albedoIRDiffuseCategory", albedoIRDiffuseCategory)
       call MPAS_pool_get_array(shortwave, "surfaceShortwaveFlux", surfaceShortwaveFlux)
       call MPAS_pool_get_array(shortwave, "interiorShortwaveFlux", interiorShortwaveFlux)
       call MPAS_pool_get_array(shortwave, "penetratingShortwaveFlux", penetratingShortwaveFlux)
       call MPAS_pool_get_array(shortwave, "shortwaveLayerPenetration", shortwaveLayerPenetration)
       call MPAS_pool_get_array(shortwave, "absorbedShortwaveSnowLayer", absorbedShortwaveSnowLayer)
       call MPAS_pool_get_array(shortwave, "absorbedShortwaveIceLayer", absorbedShortwaveIceLayer)
       call MPAS_pool_get_array(shortwave, "bareIceAlbedoCategory", bareIceAlbedoCategory)
       call MPAS_pool_get_array(shortwave, "snowAlbedoCategory", snowAlbedoCategory)
       call MPAS_pool_get_array(shortwave, "pondAlbedoCategory", pondAlbedoCategory)
       call MPAS_pool_get_array(shortwave, "effectivePondAreaCategory", effectivePondAreaCategory)

       call MPAS_pool_get_array(ponds, "pondSnowDepthDifference", pondSnowDepthDifference)
       call MPAS_pool_get_array(ponds, "pondLidMeltFluxFraction", pondLidMeltFluxFraction)

       call MPAS_pool_get_array(aerosols, "aerosolMassExtinctionCrossSection", aerosolMassExtinctionCrossSection)
       call MPAS_pool_get_array(aerosols, "aerosolSingleScatterAlbedo", aerosolSingleScatterAlbedo)
       call MPAS_pool_get_array(aerosols, "aerosolAsymmetryParameter", aerosolAsymmetryParameter)
       call MPAS_pool_get_array(aerosols, "modalMassExtinctionCrossSection", modalMassExtinctionCrossSection)
       call MPAS_pool_get_array(aerosols, "modalSingleScatterAlbedo", modalSingleScatterAlbedo)
       call MPAS_pool_get_array(aerosols, "modalAsymmetryParameter", modalAsymmetryParameter)
       call MPAS_pool_get_array(aerosols, "modalBCabsorptionParameter", modalBCabsorptionParameter)

       call MPAS_pool_get_array(biogeochemistry, "bioTracerShortwave", bioTracerShortwave)
       call MPAS_pool_get_array(biogeochemistry, "verticalShortwaveGrid", verticalShortwaveGrid)
       call MPAS_pool_get_array(biogeochemistry, "verticalGrid", verticalGrid)

       ! aerosols array
       allocate(aerosolsArray(4*nAerosols,nCategories))
       allocate(index_shortwaveAerosol(maxAerosolType))
       if (.not. config_use_column_biogeochemistry) then
          index_shortwaveAerosol(1:maxAerosolType) = 1
       else
          do iAerosol = 1, maxAerosolType
               index_shortwaveAerosol(iAerosol) =  ciceTracerObject % index_verticalAerosolsConcShortwave(iAerosol)
          enddo
       endif

       setGetPhysicsTracers = .true.
       setGetBGCTracers     = config_use_column_biogeochemistry

       do iCell = 1, nCellsSolve
          
          ! set aerosols array
          do iCategory = 1, nCategories
             do iAerosol = 1, nAerosols

                aerosolsArray(1+4*(iAerosol-1), iCategory) = snowScatteringAerosol(iAerosol,iCategory,iCell)
                aerosolsArray(2+4*(iAerosol-1), iCategory) = snowBodyAerosol(iAerosol,iCategory,iCell)
                aerosolsArray(3+4*(iAerosol-1), iCategory) = iceScatteringAerosol(iAerosol,iCategory,iCell)
                aerosolsArray(4+4*(iAerosol-1), iCategory) = iceBodyAerosol(iAerosol,iCategory,iCell)   

             enddo ! iAerosol
          enddo ! iCategory   

          lonCellColumn = lonCell(iCell)
          if (lonCellColumn > pii) lonCellColumn = lonCellColumn - 2.0 * pii

          ! set the category tracer array
          call set_cice_tracer_array_category(block, ciceTracerObject, iCell, setGetPhysicsTracers, setGetBGCTracers)

          call colpkg_step_radiation(&
               config_dt, &
               nCategories, & 
               nAlgae, &
               config_use_zaerosols, &
               nBioLayers, &
               ciceTracerObject % nTracers, &
               ciceTracerObject % nBioTracers, &
               ciceTracerObject % nBioTracersShortwave, &
               nIceLayers, &
               nSnowLayers, &
               nAerosols, &
               nzAerosols, &
               config_use_shortwave_bioabsorption, &
               ciceTracerObject % index_chlorophyllShortwave, &
               index_shortwaveAerosol, &
               verticalShortwaveGrid(:), &
               verticalGrid(:), &
               brineFraction(1,:,iCell), &
               iceAreaCategory(1,:,iCell), &
               iceVolumeCategory(1,:,iCell), &
               snowVolumeCategory(1,:,iCell), & 
               surfaceTemperature(1,:,iCell), &
               levelIceArea(1,:,iCell), &
               pondArea(1,:,iCell), &
               pondDepth(1,:,iCell), &
               pondLidThickness(1,:,iCell), &
               aerosolsArray, &
               bioTracerShortwave(:,:,iCell), &
               ciceTracerObject % tracerArrayCategory(:,:), &
               latCell(iCell), & 
               lonCellColumn, &
               CCSMCalendarType, &
               daysInYear, &
               CCSMDayNextShortwaveCalculation, &
               dayOfYear, &
               secondsIntoDay, &
               aerosolMassExtinctionCrossSection(:,:), &
               aerosolSingleScatterAlbedo(:,:), &
               aerosolAsymmetryParameter(:,:), &
               modalMassExtinctionCrossSection(:,:), &
               modalSingleScatterAlbedo(:,:), &
               modalAsymmetryParameter(:,:), &
               modalBCabsorptionParameter(:,:,:), &
               config_use_modal_aerosols, &
               shortwaveVisibleDirectDown(iCell), &
               shortwaveVisibleDiffuseDown(iCell), &
               shortwaveIRDirectDown(iCell), & 
               shortwaveIRDiffuseDown(iCell), &
               solarZenithAngleCosine(iCell), &
               snowfallRate(iCell), &
               albedoVisibleDirectCategory(:,iCell), &
               albedoVisibleDiffuseCategory(:,iCell), &
               albedoIRDirectCategory(:,iCell), &
               albedoIRDiffuseCategory(:,iCell), &
               surfaceShortwaveFlux(:,iCell), &
               interiorShortwaveFlux(:,iCell), &
               penetratingShortwaveFlux(:,iCell), &
               shortwaveLayerPenetration(:,:,iCell), &
               absorbedShortwaveSnowLayer(:,:,iCell), &
               absorbedShortwaveIceLayer(:,:,iCell), &
               bareIceAlbedoCategory(:,iCell), &
               snowAlbedoCategory(:,iCell), &
               pondAlbedoCategory(:,iCell), &
               effectivePondAreaCategory(:,iCell), &
               pondSnowDepthDifference(:,iCell), &
               pondLidMeltFluxFraction(:,iCell), &
               stdoutUnit, &
               .false., &
               lInitialization)

          ! set the category tracer array
          call get_cice_tracer_array_category(block, ciceTracerObject, iCell, setGetPhysicsTracers, setGetBGCTracers)

       enddo ! iCell

       ! aerosols array
       deallocate(aerosolsArray)
       deallocate(index_shortwaveAerosol)

       block => block % next
    end do

    call cice_debug_write_out_fields(domain, "column_radiation", 2)

  end subroutine column_radiation

!|||||||||||||||||||||||||||||||||||||||||||||||||||||||||||||||||||||||
!
!  column_ridging
!
!> \brief 
!> \author Adrian K. Turner, LANL
!> \date 21th January 2015
!> \details
!>  
!
!-----------------------------------------------------------------------

  subroutine column_ridging(domain)

    use ice_colpkg, only: colpkg_step_ridge

    type(domain_type), intent(inout) :: domain

    type(block_type), pointer :: block

    type(MPAS_pool_type), pointer :: &
         mesh, &
         icestate, &
         tracers, &
         tracers_aggregate, &
         ponds, &
         ocean_fluxes, &
         ridging, &
         aerosols, &
         biogeochemistry, &
         initial, &
         velocity_solver

    ! configs
    logical, pointer :: &
         config_use_column_biogeochemistry

    real(kind=RKIND), pointer :: &
         config_dt

    integer, pointer :: &
         config_dynamics_subcycle_number

    ! dimensions
    integer, pointer :: &
         nCellsSolve, &
         nCategories, &
         nIceLayers, &
         nSnowLayers, &
         nAerosols, &
         nBioLayers

    ! variables
    real(kind=RKIND), dimension(:), pointer :: &
         pondFreshWaterFlux, &
         oceanFreshWaterFlux, &
         oceanSaltFlux, &
         oceanHeatFlux, &
         iceAreaCell, &
         ridgeConvergence, &
         ridgeShear, &
         openWaterArea, &
         areaLossRidge, &
         areaGainRidge, &
         iceVolumeRidged, &
         openingRateRidge, &
         categoryThicknessLimits, &
         zSalinityFlux

    real(kind=RKIND), dimension(:,:), pointer :: &
         oceanAerosolFlux, &
         ridgeParticipationFunction, &
         ratioRidgeThicknessToIce, &
         fractionNewRidgeArea, &
         fractionNewRidgeVolume, &
         areaLossRidgeCategory, &
         areaGainRidgeCategory, &
         iceVolumeRidgedCategory, &
         raftingIceArea, &
         raftingIceVolume, &
         oceanBioFluxes

    real(kind=RKIND), dimension(:,:,:), pointer :: &
         iceAreaCategory, &
         iceVolumeCategory, &
         snowVolumeCategory

    integer, dimension(:,:), pointer :: &
         newlyFormedIce

    real(kind=RKIND), pointer :: &
         dynamicsTimeStep

    ! local
    integer :: &
         iCell, &
         iCategory

    logical, dimension(:), allocatable :: &
         newlyFormedIceLogical

    logical :: &
         abortFlag, &
         setGetPhysicsTracers, &
         setGetBGCTracers

    character(len=strKIND) :: &
         abortMessage

    call cice_debug_write_out_fields(domain, "column_ridging", 1)

    block => domain % blocklist
    do while (associated(block))

       call MPAS_pool_get_subpool(block % structs, "mesh", mesh)
       call MPAS_pool_get_subpool(block % structs, "tracers", tracers)
       call MPAS_pool_get_subpool(block % structs, "tracers_aggregate", tracers_aggregate)
       call MPAS_pool_get_subpool(block % structs, "icestate", icestate)
       call MPAS_pool_get_subpool(block % structs, "ponds", ponds)
       call MPAS_pool_get_subpool(block % structs, "ocean_fluxes", ocean_fluxes)
       call MPAS_pool_get_subpool(block % structs, "ridging", ridging)
       call MPAS_pool_get_subpool(block % structs, "aerosols", aerosols)
       call MPAS_pool_get_subpool(block % structs, "biogeochemistry", biogeochemistry)
       call MPAS_pool_get_subpool(block % structs, "initial", initial)
       call MPAS_pool_get_subpool(block % structs, "velocity_solver", velocity_solver)

       call MPAS_pool_get_config(block % configs, "config_dynamics_subcycle_number", config_dynamics_subcycle_number)
       call MPAS_pool_get_config(block % configs, "config_use_column_biogeochemistry", config_use_column_biogeochemistry)

       call MPAS_pool_get_array(velocity_solver, "dynamicsTimeStep", dynamicsTimeStep)

       call MPAS_pool_get_dimension(mesh, "nCellsSolve", nCellsSolve)
       call MPAS_pool_get_dimension(mesh, "nCategories", nCategories)
       call MPAS_pool_get_dimension(mesh, "nIceLayers", nIceLayers)
       call MPAS_pool_get_dimension(mesh, "nSnowLayers", nSnowLayers)
       call MPAS_pool_get_dimension(mesh, "nAerosols", nAerosols)
       call MPAS_pool_get_dimension(block % dimensions, "nBioLayers", nBioLayers)

       call MPAS_pool_get_array(tracers_aggregate, "iceAreaCell", iceAreaCell)

       call MPAS_pool_get_array(icestate, "openWaterArea", openWaterArea)

       call MPAS_pool_get_array(tracers, "iceAreaCategory", iceAreaCategory, 1)
       call MPAS_pool_get_array(tracers, "iceVolumeCategory", iceVolumeCategory, 1)
       call MPAS_pool_get_array(tracers, "snowVolumeCategory", snowVolumeCategory, 1)

       call MPAS_pool_get_array(ocean_fluxes, "oceanFreshWaterFlux", oceanFreshWaterFlux)
       call MPAS_pool_get_array(ocean_fluxes, "oceanSaltFlux", oceanSaltFlux)
       call MPAS_pool_get_array(ocean_fluxes, "oceanHeatFlux", oceanHeatFlux)

       call MPAS_pool_get_array(ridging, "ridgeConvergence", ridgeConvergence)
       call MPAS_pool_get_array(ridging, "ridgeShear", ridgeShear)
       call MPAS_pool_get_array(ridging, "areaLossRidge", areaLossRidge)
       call MPAS_pool_get_array(ridging, "areaGainRidge", areaGainRidge)
       call MPAS_pool_get_array(ridging, "iceVolumeRidged", iceVolumeRidged)
       call MPAS_pool_get_array(ridging, "openingRateRidge", openingRateRidge)
       call MPAS_pool_get_array(ridging, "ridgeParticipationFunction", ridgeParticipationFunction)
       call MPAS_pool_get_array(ridging, "ratioRidgeThicknessToIce", ratioRidgeThicknessToIce)
       call MPAS_pool_get_array(ridging, "fractionNewRidgeArea", fractionNewRidgeArea)
       call MPAS_pool_get_array(ridging, "fractionNewRidgeVolume", fractionNewRidgeVolume)
       call MPAS_pool_get_array(ridging, "areaLossRidgeCategory", areaLossRidgeCategory)
       call MPAS_pool_get_array(ridging, "areaGainRidgeCategory", areaGainRidgeCategory)
       call MPAS_pool_get_array(ridging, "iceVolumeRidgedCategory", iceVolumeRidgedCategory)
       call MPAS_pool_get_array(ridging, "raftingIceArea", raftingIceArea)
       call MPAS_pool_get_array(ridging, "raftingIceVolume", raftingIceVolume)

       call MPAS_pool_get_array(aerosols, "oceanAerosolFlux", oceanAerosolFlux)

       call MPAS_pool_get_array(ponds, "pondFreshWaterFlux", pondFreshWaterFlux)

       call MPAS_pool_get_array(biogeochemistry, "newlyFormedIce", newlyFormedIce)
       call MPAS_pool_get_array(biogeochemistry, "oceanBioFluxes", oceanBioFluxes)
       call MPAS_pool_get_array(biogeochemistry, "zSalinityFlux", zSalinityFlux)

       call MPAS_pool_get_array(initial, "categoryThicknessLimits", categoryThicknessLimits)

       ! newly formed ice
       allocate(newlyFormedIceLogical(nCategories))

       setGetPhysicsTracers = .true.
       setGetBGCTracers     = config_use_column_biogeochemistry

       do iCell = 1, nCellsSolve

          ! newly formed ice
          do iCategory = 1, nCategories
             newlyFormedIceLogical(iCategory) = (newlyFormedIce(iCategory,iCell) == 1)
          enddo ! iCategory

          ! set the category tracer array
          call set_cice_tracer_array_category(block, ciceTracerObject, iCell, setGetPhysicsTracers, setGetBGCTracers)

          abortFlag = .false.
          abortMessage = ""

          call colpkg_step_ridge(&
               dynamicsTimeStep, &
               config_dynamics_subcycle_number, &
               nIceLayers, &
               nSnowLayers, &
               nBioLayers, &
               nCategories, &     
               categoryThicknessLimits, &
               ridgeConvergence(iCell), &
               ridgeShear(iCell), &
               iceAreaCategory(1,:,iCell), &
               ciceTracerObject % tracerArrayCategory, & ! trcrn
               iceVolumeCategory(1,:,iCell), &    
               snowVolumeCategory(1,:,iCell), &
               openWaterArea(iCell), &     
               ciceTracerObject % parentIndex, & ! trcr_depend
               ciceTracerObject % firstAncestorMask, & ! trcr_base
               ciceTracerObject % ancestorNumber, & ! n_trcr_strata
               ciceTracerObject % ancestorIndices, & ! nt_strata
               areaLossRidge(iCell), &  
               areaGainRidge(iCell), &
               iceVolumeRidged(iCell), &
               openingRateRidge(iCell), &
               pondFreshWaterFlux(iCell), &
               oceanFreshWaterFlux(iCell), &    
               oceanHeatFlux(iCell), &
               nAerosols, &
               oceanAerosolFlux(:,iCell), &
               ridgeParticipationFunction(:,iCell), &  
               ratioRidgeThicknessToIce(:,iCell), &
               fractionNewRidgeArea(:,iCell), &  
               fractionNewRidgeVolume(:,iCell), &
               areaLossRidgeCategory(:,iCell), &  
               areaGainRidgeCategory(:,iCell), &
               iceVolumeRidgedCategory(:,iCell), &
               raftingIceArea(:,iCell), &   
               raftingIceVolume(:,iCell), &
               iceAreaCell(iCell), &      
               oceanSaltFlux(iCell), &
               newlyFormedIceLogical(:), &
               zSalinityFlux(iCell), &
               oceanBioFluxes(:,iCell), &
               stdoutUnit, &
               abortFlag, &  
               abortMessage)
          
          ! update 
          do iCategory = 1, nCategories
             newlyFormedIce(iCategory,iCell) = 0
             if (newlyFormedIceLogical(iCategory)) newlyFormedIce(iCategory,iCell) = 1
          enddo ! iCategory

          ! get category tracer array
          call get_cice_tracer_array_category(block, ciceTracerObject, iCell, setGetPhysicsTracers, setGetBGCTracers)

          ! code abort
          if (abortFlag) then
             COLUMN_ERROR_WRITE("column_ridging")
             COLUMN_ERROR_WRITE(trim(abortMessage))
             call MPAS_dmpar_global_abort(trim(abortMessage))
          endif

       enddo ! iCell

       ! newly formed ice
       deallocate(newlyFormedIceLogical)

       block => block % next
    end do

    call cice_debug_write_out_fields(domain, "column_ridging", 2)

  end subroutine column_ridging

!|||||||||||||||||||||||||||||||||||||||||||||||||||||||||||||||||||||||
!
!  column_biogeochemistry
!
!> \brief 
!> \author Nicole Jeffery, LANL
!> \date 19th October 2015
!> \details
!>  
!
!-----------------------------------------------------------------------

  subroutine column_biogeochemistry(domain)

    use ice_colpkg, only: &
         colpkg_biogeochemistry, &
         colpkg_init_OceanConcArray

    use cice_constants, only: &
         cicePuny

    type(domain_type), intent(inout) :: domain

    type(block_type), pointer :: block

    type(MPAS_pool_type), pointer :: &
         mesh, &
         biogeochemistry, &
         icestate, &
         tracers, &   
         shortwave, &
         melt_growth_rates, &
         ocean_coupling, &
         atmos_coupling, &
         initial

    ! configs
    real(kind=RKIND), pointer :: &
         config_dt

    logical, pointer :: &
         config_use_brine, &
         config_use_skeletal_biochemistry, &
         config_use_column_biogeochemistry 

    ! dimensions
    integer, pointer :: &
         nCellsSolve, &
         nCategories, &
         nIceLayers, &
         nSnowLayers, &
         nzAerosols, &
         nBioLayers, &
         nAlgae, &
         nDOC, &
         nDIC, &
         nDON, &
         nParticulateIron, &
         nDissolvedIron, & 
         nZBGCTracers, &
         maxAlgaeType, &
         maxDOCType, &
         maxDICType, &
         maxDONType, &
         maxIronType, &
         maxBCType, &
         maxDustType, &
         maxAerosolType
        
    ! variables

    real(kind=RKIND), dimension(:), pointer :: &
         rayleighCriteriaReal, &
         netNitrateUptake, &
         netAmmoniumUptake, &
         totalVerticalSalinity, &
         netSpecificAlgalGrowthRate, &
         primaryProduction, &
         netBrineHeight, &
         biologyGrid, &
         interfaceBiologyGrid, &
         interfaceGrid, &
         verticalGrid, &
         seaSurfaceTemperature, & 
         seaSurfaceSalinity, &    
         snowfallRate, &    
         zSalinityFlux, &
         zSalinityGDFlux, &      
         oceanMixedLayerDepth, &
         totalSkeletalAlgae, &
         oceanNitrateConc, &
         oceanSilicateConc, &
         oceanAmmoniumConc, &
         oceanDMSConc, &
         oceanDMSPConc, &
         oceanHumicsConc      
         
    real(kind=RKIND), dimension(:,:), pointer :: &
         iceAreaCategoryInitial, &
         iceVolumeCategoryInitial, &
         snowVolumeCategoryInitial, &
         iceThicknessCategoryInitial, &  !icestate
         brineBottomChange, &
         brineTopChange, &
         darcyVelocityBio, &
         snowIceBioFluxes, &
         atmosIceBioFluxes, &
         oceanBioConcentrations, &
         totalVerticalBiologyIce, &
         totalVerticalBiologySnow, &
         penetratingShortwaveFlux, & 
         zSalinityIceDensity, &
         basalIceMeltCategory, &  
         surfaceIceMeltCategory, & 
         congelationCategory, &    
         snowiceFormationCategory, & 
         snowMeltCategory, &       
         initialSalinityProfile, &
         atmosBioFluxes, &
         atmosBlackCarbonFlux, &
         atmosDustFlux, &
         oceanBioFluxes, &
         oceanAlgaeConc, &
         oceanDOCConc, &
         oceanDICConc, &
         oceanDONConc, &
         oceanParticulateIronConc, &
         oceanDissolvedIronConc, &
         oceanZAerosolConc
         
    real(kind=RKIND), dimension(:,:,:), pointer :: &
         shortwaveLayerPenetration, &   
         verticalNitrogenLosses, &
         bioPorosity, &
         bioTemperature, &
         bioDiffusivity, &
         bioPermeability, &
         bioShortwaveFlux, &
         iceAreaCategory, &    ! tracers  (1,ncat,ncell)
         iceVolumeCategory, &  ! tracers  (1,ncat,ncell)
         snowVolumeCategory, & ! tracers  (1,ncat,ncell)
         skeletalAlgaeConc

    integer, dimension(:,:), pointer :: &
         newlyFormedIce
 
    ! local
    integer :: &
         iCell, &
         iTracers, &
         iBioTracers, &
         iCategory, &
         iAlgae, &
         iBioData, &
         indexj
        
    real(kind=RKIND), dimension(:), allocatable :: &
         oceanBioConcentrationsUsed

    logical, dimension(:), allocatable :: &
         newlyFormedIceLogical

    logical :: &
         abortFlag, &
         rayleighCriteria, &
         setGetPhysicsTracers, &
         setGetBGCTracers

    character(len=strKIND) :: &
         abortMessage

    call cice_debug_write_out_fields(domain, "column_biogeochemistry", 1)

    block => domain % blocklist
    do while (associated(block))

       call MPAS_pool_get_subpool(block % structs, "mesh", mesh)
       call MPAS_pool_get_subpool(block % structs, "icestate", icestate)
       call MPAS_pool_get_subpool(block % structs, "tracers", tracers)
       call MPAS_pool_get_subpool(block % structs, "biogeochemistry", biogeochemistry)
       call MPAS_pool_get_subpool(block % structs, "shortwave", shortwave)
       call MPAS_pool_get_subpool(block % structs, "atmos_coupling", atmos_coupling)
       call MPAS_pool_get_subpool(block % structs, "melt_growth_rates", melt_growth_rates)
       call MPAS_pool_get_subpool(block % structs, "ocean_coupling", ocean_coupling)
       call MPAS_pool_get_subpool(block % structs, "initial", initial)

       call MPAS_pool_get_dimension(mesh, "nCellsSolve", nCellsSolve)
       call MPAS_pool_get_dimension(mesh, "nCategories", nCategories)
       call MPAS_pool_get_dimension(mesh, "nIceLayers", nIceLayers)
       call MPAS_pool_get_dimension(mesh, "nSnowLayers", nSnowLayers)
       call MPAS_pool_get_dimension(mesh, "nzAerosols", nzAerosols)
       call MPAS_pool_get_dimension(mesh, "nBioLayers", nBioLayers)
       call MPAS_pool_get_dimension(mesh, "nAlgae", nAlgae)
       call MPAS_pool_get_dimension(mesh, "nDOC", nDOC)
       call MPAS_pool_get_dimension(mesh, "nDIC", nDIC)
       call MPAS_pool_get_dimension(mesh, "nDON", nDON)
       call MPAS_pool_get_dimension(mesh, "nParticulateIron", nParticulateIron)
       call MPAS_pool_get_dimension(mesh, "nDissolvedIron", nDissolvedIron)
       call MPAS_pool_get_dimension(mesh, "nZBGCTracers", nZBGCTracers)
       call MPAS_pool_get_dimension(mesh, "maxAlgaeType", maxAlgaeType)
       call MPAS_pool_get_dimension(mesh, "maxDOCType", maxDOCType)
       call MPAS_pool_get_dimension(mesh, "maxDICType", maxDICType)
       call MPAS_pool_get_dimension(mesh, "maxDONType", maxDONType)
       call MPAS_pool_get_dimension(mesh, "maxAerosolType", maxAerosolType)
       call MPAS_pool_get_dimension(mesh, "maxIronType", maxIronType)
       call MPAS_pool_get_dimension(mesh, "maxBCType", maxBCType)
       call MPAS_pool_get_dimension(mesh, "maxDustType", maxDustType)

       call MPAS_pool_get_config(block % configs, "config_dt", config_dt)
       call MPAS_pool_get_config(block % configs, "config_use_brine", config_use_brine)
       call MPAS_pool_get_config(block % configs, "config_use_skeletal_biochemistry", config_use_skeletal_biochemistry)
       call MPAS_pool_get_config(block % configs, "config_use_column_biogeochemistry", config_use_column_biogeochemistry)

       call MPAS_pool_get_array(biogeochemistry, "newlyFormedIce", newlyFormedIce)
       call MPAS_pool_get_array(biogeochemistry, "netNitrateUptake", netNitrateUptake)
       call MPAS_pool_get_array(biogeochemistry, "netAmmoniumUptake", netAmmoniumUptake)
       call MPAS_pool_get_array(biogeochemistry, "totalVerticalSalinity", totalVerticalSalinity)
       call MPAS_pool_get_array(biogeochemistry, "netSpecificAlgalGrowthRate", netSpecificAlgalGrowthRate)
       call MPAS_pool_get_array(biogeochemistry, "primaryProduction", primaryProduction)
       call MPAS_pool_get_array(biogeochemistry, "netBrineHeight", netBrineHeight)
       call MPAS_pool_get_array(biogeochemistry, "brineBottomChange", brineBottomChange)
       call MPAS_pool_get_array(biogeochemistry, "brineTopChange", brineTopChange)
       call MPAS_pool_get_array(biogeochemistry, "bioPorosity", bioPorosity)
       call MPAS_pool_get_array(biogeochemistry, "rayleighCriteriaReal", rayleighCriteriaReal)
       call MPAS_pool_get_array(biogeochemistry, "biologyGrid", biologyGrid)
       call MPAS_pool_get_array(biogeochemistry, "interfaceBiologyGrid", interfaceBiologyGrid)
       call MPAS_pool_get_array(biogeochemistry, "interfaceGrid", interfaceGrid)
       call MPAS_pool_get_array(biogeochemistry, "verticalGrid", verticalGrid)
       call MPAS_pool_get_array(biogeochemistry, "bioDiffusivity", bioDiffusivity)
       call MPAS_pool_get_array(biogeochemistry, "bioPermeability", bioPermeability)
       call MPAS_pool_get_array(biogeochemistry, "bioShortwaveFlux", bioShortwaveFlux)
       call MPAS_pool_get_array(biogeochemistry, "darcyVelocityBio", darcyVelocityBio)
       call MPAS_pool_get_array(biogeochemistry, "snowIceBioFluxes", snowIceBioFluxes)
       call MPAS_pool_get_array(biogeochemistry, "atmosIceBioFluxes", atmosIceBioFluxes)
       call MPAS_pool_get_array(biogeochemistry, "oceanBioConcentrations", oceanBioConcentrations)
       call MPAS_pool_get_array(biogeochemistry, "totalVerticalBiologyIce", totalVerticalBiologyIce)
       call MPAS_pool_get_array(biogeochemistry, "totalVerticalBiologySnow", totalVerticalBiologySnow)
       call MPAS_pool_get_array(biogeochemistry, "zSalinityIceDensity", zSalinityIceDensity)
       call MPAS_pool_get_array(biogeochemistry, "zSalinityFlux", zSalinityFlux)
       call MPAS_pool_get_array(biogeochemistry, "zSalinityGDFlux", zSalinityGDFlux)
       call MPAS_pool_get_array(biogeochemistry, "atmosBioFluxes", atmosBioFluxes)
       call MPAS_pool_get_array(biogeochemistry, "atmosBlackCarbonFlux", atmosBlackCarbonFlux)
       call MPAS_pool_get_array(biogeochemistry, "atmosDustFlux", atmosDustFlux)
       call MPAS_pool_get_array(biogeochemistry, "oceanBioFluxes", oceanBioFluxes)
       call MPAS_pool_get_array(biogeochemistry, "verticalNitrogenLosses", verticalNitrogenLosses)
       call MPAS_pool_get_array(biogeochemistry, "bioTemperature", bioTemperature)
       call MPAS_pool_get_array(biogeochemistry, "totalSkeletalAlgae", totalSkeletalAlgae)
       call MPAS_pool_get_array(biogeochemistry, "oceanAlgaeConc",oceanAlgaeConc)
       call MPAS_pool_get_array(biogeochemistry, "oceanDOCConc",oceanDOCConc)
       call MPAS_pool_get_array(biogeochemistry, "oceanDICConc",oceanDICConc)
       call MPAS_pool_get_array(biogeochemistry, "oceanDONConc",oceanDONConc)
       call MPAS_pool_get_array(biogeochemistry, "oceanParticulateIronConc",oceanParticulateIronConc)
       call MPAS_pool_get_array(biogeochemistry, "oceanDissolvedIronConc",oceanDissolvedIronConc)
       call MPAS_pool_get_array(biogeochemistry, "oceanNitrateConc",oceanNitrateConc)
       call MPAS_pool_get_array(biogeochemistry, "oceanSilicateConc",oceanSilicateConc)
       call MPAS_pool_get_array(biogeochemistry, "oceanAmmoniumConc",oceanAmmoniumConc)
       call MPAS_pool_get_array(biogeochemistry, "oceanDMSConc",oceanDMSConc)
       call MPAS_pool_get_array(biogeochemistry, "oceanDMSPConc",oceanDMSPConc)
       call MPAS_pool_get_array(biogeochemistry, "oceanHumicsConc",oceanHumicsConc)
       call MPAS_pool_get_array(biogeochemistry, "oceanZAerosolConc",oceanZAerosolConc)

       call MPAS_pool_get_array(ocean_coupling, "seaSurfaceTemperature", seaSurfaceTemperature)
       call MPAS_pool_get_array(ocean_coupling, "seaSurfaceSalinity", seaSurfaceSalinity)
       call MPAS_pool_get_array(ocean_coupling, "oceanMixedLayerDepth", oceanMixedLayerDepth)

       call MPAS_pool_get_array(atmos_coupling, "snowfallRate", snowfallRate)

       call MPAS_pool_get_array(icestate, "iceAreaCategoryInitial", iceAreaCategoryInitial)
       call MPAS_pool_get_array(icestate, "iceVolumeCategoryInitial", iceVolumeCategoryInitial)
       call MPAS_pool_get_array(icestate, "snowVolumeCategoryInitial", snowVolumeCategoryInitial)
       call MPAS_pool_get_array(icestate, "iceThicknessCategoryInitial", iceThicknessCategoryInitial)

       call MPAS_pool_get_array(shortwave, "penetratingShortwaveFlux", penetratingShortwaveFlux)
       call MPAS_pool_get_array(shortwave, "shortwaveLayerPenetration", shortwaveLayerPenetration)

       call MPAS_pool_get_array(melt_growth_rates, "basalIceMeltCategory", basalIceMeltCategory)
       call MPAS_pool_get_array(melt_growth_rates, "surfaceIceMeltCategory", surfaceIceMeltCategory)
       call MPAS_pool_get_array(melt_growth_rates, "congelationCategory", congelationCategory)
       call MPAS_pool_get_array(melt_growth_rates, "snowiceFormationCategory", snowiceFormationCategory)
       call MPAS_pool_get_array(melt_growth_rates, "snowMeltCategory", snowMeltCategory)

       call MPAS_pool_get_array(initial,"initialSalinityProfile",initialSalinityProfile)

       call MPAS_pool_get_array(tracers, "iceAreaCategory", iceAreaCategory, 1)
       call MPAS_pool_get_array(tracers, "iceVolumeCategory", iceVolumeCategory, 1)
       call MPAS_pool_get_array(tracers, "snowVolumeCategory", snowVolumeCategory, 1)
       call MPAS_pool_get_array(tracers, "skeletalAlgaeConc", skeletalAlgaeConc, 1)

       ! newly formed ice
       allocate(newlyFormedIceLogical(nCategories))
       allocate(oceanBioConcentrationsUsed(ciceTracerObject % nBioTracers))

       setGetPhysicsTracers = .true.
       setGetBGCTracers     = config_use_column_biogeochemistry

       do iCell = 1, nCellsSolve

          ! newly formed ice
          do iCategory = 1, nCategories
             newlyFormedIceLogical(iCategory) = (newlyFormedIce(iCategory,iCell) == 1)
          enddo ! iCategory
          rayleighCriteria = (rayleighCriteriaReal(iCell) > 0.5_RKIND)

          !update ocean concentrations fields and atmospheric fluxes into allocated array 
#ifdef coupled
          call colpkg_init_OceanConcArray(&
               nZBGCTracers, &
               maxAlgaeType, &
               maxDONType, &
               maxDOCType, &
               maxDICType, &
               maxAerosolType, &
               maxIronType, &
               oceanNitrateConc(iCell), &
               oceanAmmoniumConc(iCell), &
               oceanSilicateConc(iCell),&
               oceanDMSPConc(iCell), &
               oceanDMSConc(iCell), &
               oceanAlgaeConc(:,iCell), &
               oceanDOCConc(:,iCell), &
               oceanDONConc(:,iCell), &
               oceanDICConc(:,iCell), &
               oceanDissolvedIronConc(:,iCell), &
               oceanParticulateIronConc(:,iCell), &
               oceanZAerosolConc(:,iCell), &
               oceanBioConcentrations(:,iCell), &
               oceanHumicsConc(iCell))

          indexj = 2*maxAlgaeType + maxDOCType + maxDICType + maxDONType + 2*maxIronType + 7
          do iBioTracers = 1, maxBCType
             atmosBioFluxes(indexj + iBioTracers,iCell) = atmosBlackCarbonFlux(iBioTracers,iCell)
          enddo
          do iBioTracers = 1, maxDustType
             atmosBioFluxes(indexj + maxBCType + iBioTracers, iCell) = atmosDustFlux(iBioTracers,iCell)
          enddo
#endif
          do iBioTracers = 1, ciceTracerObject % nBioTracers
             iBioData = ciceTracerObject % index_LayerIndexToDataArray(iBioTracers)
             oceanBioConcentrationsUsed(iBioTracers) = oceanBioConcentrations(iBioData,iCell)
          enddo ! iBioTracers           

          abortFlag = .false.

          call set_cice_tracer_array_category(block, ciceTracerObject, iCell, setGetPhysicsTracers, setGetBGCTracers)

          call colpkg_biogeochemistry(&
               config_dt, &
               ciceTracerObject % nTracers, &
               ciceTracerObject % nBioTracers, &
               netNitrateUptake(iCell), &
               netAmmoniumUptake(iCell), &
               bioDiffusivity(:,:,iCell), &
               bioPermeability(:,:,iCell), &
               bioShortwaveFlux(:,:,iCell), &
               totalVerticalSalinity(iCell), &
               darcyVelocityBio(:,iCell), &
               netSpecificAlgalGrowthRate(iCell), &
               primaryProduction(iCell), &
               netBrineHeight(iCell), &
               brineBottomChange(:,iCell), &
               brineTopChange(:,iCell), &
               verticalNitrogenLosses(:,:,iCell), &
               snowIceBioFluxes(:,iCell), &
               atmosIceBioFluxes(:,iCell), &
               oceanBioConcentrationsUsed(:), &
               newlyFormedIceLogical(:), &
               shortwaveLayerPenetration(:,:,iCell), &
               bioPorosity(:,:,iCell), &
               bioTemperature(:,:,iCell), &
               totalVerticalBiologyIce(:,iCell), &
               totalVerticalBiologySnow(:,iCell), &
               penetratingShortwaveFlux(:,iCell), &
               rayleighCriteria, &
               zSalinityIceDensity(:,iCell), &
               zSalinityFlux(iCell), &
               zSalinityGDFlux(iCell), &
               biologyGrid, &
               interfaceBiologyGrid, &
               interfaceGrid, &
               verticalGrid, &
               nBioLayers, &
               nIceLayers, &
               nSnowLayers, &
               nAlgae, &
               nzAerosols, &               
               nCategories, &
               nDOC, &
               nDIC, &
               nDON, &
               nDissolvedIron, &
               nParticulateIron, &
               basalIceMeltCategory(:,iCell), &
               surfaceIceMeltCategory(:,iCell), &
               congelationCategory(:,iCell), &
               snowiceFormationCategory(:,iCell), &
               seaSurfaceTemperature(iCell), &
               seaSurfaceSalinity(iCell), &
               snowfallRate(iCell), &
               snowMeltCategory(:,iCell), &
               oceanMixedLayerDepth(iCell), &
               initialSalinityProfile(:,iCell), &
               iceThicknessCategoryInitial(:,iCell), &
               oceanBioFluxes(:,iCell), &
               atmosBioFluxes(:,iCell), &
               stdoutUnit, &
               iceAreaCategoryInitial(:,iCell), &
               iceVolumeCategoryInitial(:,iCell), &
               iceAreaCategory(1,:,iCell), &
               iceVolumeCategory(1,:,iCell), &
               snowVolumeCategory(1,:,iCell), &
               ciceTracerObject % tracerArrayCategory(:,:), &
               snowVolumeCategoryInitial(:,iCell), &
               config_use_skeletal_biochemistry, &
               maxAlgaeType, &
               nZBGCTracers, &
               abortFlag, &
               abortMessage)

          ! code abort
          if (abortFlag) then
             COLUMN_ERROR_WRITE("column_biogeochemistry")
             COLUMN_ERROR_WRITE(trim(abortMessage))
             call MPAS_dmpar_global_abort(trim(abortMessage))
          endif

          call get_cice_tracer_array_category(block, ciceTracerObject, iCell, setGetPhysicsTracers, setGetBGCTracers)

          ! update 
          totalSkeletalAlgae(iCell) = 0.0_RKIND

          do iCategory = 1, nCategories
             if (config_use_skeletal_biochemistry .and. iceAreaCategory(1,iCategory,iCell) > cicePuny) then
                do iAlgae = 1, nAlgae
                   totalSkeletalAlgae(iCell) = totalSkeletalAlgae(iCell) + &
                        skeletalAlgaeConc(iAlgae,iCategory,iCell) * &
                        iceAreaCategory(1,iCategory,iCell)
                enddo
             endif
          enddo ! iCategory

          do iCategory = 1, nCategories
             newlyFormedIce(iCategory,iCell) = 0
             if (newlyFormedIceLogical(iCategory)) newlyFormedIce(iCategory,iCell) = 1
          enddo ! iCategory

          if (.not. rayleighCriteria) rayleighCriteriaReal(iCell) = 0.0_RKIND

       enddo ! iCell

       deallocate(newlyFormedIceLogical)
       deallocate(oceanBioConcentrationsUsed)

       block => block % next
    end do

    call cice_debug_write_out_fields(domain, "column_biogeochemistry", 2)
    
  end subroutine column_biogeochemistry

!|||||||||||||||||||||||||||||||||||||||||||||||||||||||||||||||||||||||
!
!  get_day_of_year
!
!> \brief 
!> \author Adrian K. Turner, LANL
!> \date 20th January 2015
!> \details
!>  
!
!-----------------------------------------------------------------------

  subroutine get_day_of_year(clock, dayOfYear)

    type(MPAS_clock_type), intent(in) :: &
         clock

    real(kind=RKIND), intent(out) :: &
         dayOfYear

    type(MPAS_Time_type) :: &
         currentTime

    integer :: &
         dayOfYearInt, &
         ierr

    currentTime = MPAS_get_clock_time(clock, MPAS_NOW, ierr=ierr)

    call MPAS_get_time(currentTime, DoY=dayOfYearInt, ierr=ierr)

    dayOfYear = real(dayOfYearInt, RKIND)

  end subroutine get_day_of_year

!|||||||||||||||||||||||||||||||||||||||||||||||||||||||||||||||||||||||
!
!  get_seconds_into_day
!
!> \brief 
!> \author Adrian K. Turner, LANL
!> \date 4th Feburary 2015
!> \details
!>  
!
!-----------------------------------------------------------------------

  subroutine get_seconds_into_day(clock, secondsIntoDay)

    type(MPAS_clock_type), intent(in) :: &
         clock

    integer, intent(out) :: &
         secondsIntoDay

    type(MPAS_Time_type) :: &
         currentTime

    integer :: &
         ierr, &
         hours, &
         minutes, &
         seconds

    currentTime = MPAS_get_clock_time(clock, MPAS_NOW, ierr=ierr)

    call MPAS_get_time(currentTime, H=hours, M=minutes, S=seconds, ierr=ierr)

    secondsIntoDay = hours * 3600 + minutes * 60 + seconds

  end subroutine get_seconds_into_day

!|||||||||||||||||||||||||||||||||||||||||||||||||||||||||||||||||||||||
!
!  get_days_in_year
!
!> \brief 
!> \author Adrian K. Turner, LANL
!> \date 4th Feburary 2015
!> \details
!>  
!
!-----------------------------------------------------------------------

  subroutine get_days_in_year(domain, clock, daysInYear)

    type(domain_type), intent(in) :: domain

    type(MPAS_clock_type), intent(in) :: &
         clock

    integer, intent(out) :: &
         daysInYear

    type(MPAS_Time_type) :: &
         currentTime

    character(len=strKIND), pointer :: &
         config_calendar_type

    integer :: &
         ierr, &
         year

    currentTime = MPAS_get_clock_time(clock, MPAS_NOW, ierr=ierr)

    call MPAS_get_time(currentTime, YYYY=year, ierr=ierr)

    call MPAS_pool_get_config(domain % configs, "config_calendar_type", config_calendar_type)

    select case (trim(config_calendar_type))
    case ("gregorian")
       if (isLeapYear(Year)) then
          daysInYear = sum(daysInMonthLeap)
       else
          daysInYear = sum(daysInMonth)
       endif
    case ("gregorian_noleap")
       daysInYear = sum(daysInMonth)
    end select

  end subroutine get_days_in_year

!-----------------------------------------------------------------------
! Other routines
!-----------------------------------------------------------------------

!|||||||||||||||||||||||||||||||||||||||||||||||||||||||||||||||||||||||
!
!  cice_column_update_state
!
!> \brief 
!> \author Adrian K. Turner, LANL
!> \date 31st March 2015
!> \details
!>  
!
!-----------------------------------------------------------------------

  subroutine cice_column_update_state(domain, stateUpdateType, dt, iceAgeTimeOffset)

    type(domain_type), intent(inout) :: domain

    character(len=*), intent(in) :: &
         stateUpdateType

    real(kind=RKIND), intent(in) :: &
         dt, &
         iceAgeTimeOffset

    type(block_type), pointer :: block

    type(MPAS_pool_type), pointer :: &
         tracers_aggregate, &
         diagnostics

    real(kind=RKIND), dimension(:), pointer :: &
         iceAreaCell, &
         iceVolumeCell, &
         iceAgeCell, &
         iceAreaTendency, &
         iceVolumeTendency, &
         iceAgeTendency

    integer, pointer :: &
         nCellsSolve
    
    integer :: &
         iCell

    logical, pointer :: &
         config_use_ice_age

    ! halo update of state variables
    call mpas_timer_start("Column halo update")
    call cice_column_state_halo_update(domain)
    call mpas_timer_stop("Column halo update")

    ! aggregate state variables
    call mpas_timer_start("Column aggregate")
    call cice_column_aggregate(domain)
    call mpas_timer_stop("Column aggregate")

    ! get configs
    call MPAS_pool_get_config(domain % blocklist % configs, "config_use_ice_age", config_use_ice_age)

    ! compute thermodynamic area and volume tendencies
    block => domain % blocklist
    do while (associated(block))

       call MPAS_pool_get_subpool(block % structs, "tracers_aggregate", tracers_aggregate)
       call MPAS_pool_get_subpool(block % structs, "diagnostics", diagnostics)

       call MPAS_pool_get_dimension(tracers_aggregate, "nCellsSolve", nCellsSolve)

       call MPAS_pool_get_array(tracers_aggregate, "iceAreaCell", iceAreaCell)
       call MPAS_pool_get_array(tracers_aggregate, "iceVolumeCell", iceVolumeCell)
       call MPAS_pool_get_array(tracers_aggregate, "iceAgeCell", iceAgeCell)

       if (trim(stateUpdateType) == "transport") then

          call MPAS_pool_get_array(diagnostics, "iceAreaTendencyTransport", iceAreaTendency)
          call MPAS_pool_get_array(diagnostics, "iceVolumeTendencyTransport", iceVolumeTendency)
          call MPAS_pool_get_array(diagnostics, "iceAgeTendencyTransport", iceAgeTendency)

       else if (trim(stateUpdateType) == "thermodynamics") then

          call MPAS_pool_get_array(diagnostics, "iceAreaTendencyThermodynamics", iceAreaTendency)
          call MPAS_pool_get_array(diagnostics, "iceVolumeTendencyThermodynamics", iceVolumeTendency)
          call MPAS_pool_get_array(diagnostics, "iceAgeTendencyThermodynamics", iceAgeTendency)

       else

          COLUMN_ERROR_WRITE("cice_column_update_state: Unknown update type: "//trim(stateUpdateType))
          call MPAS_dmpar_global_abort("cice_column_update_state: Unknown update type")

       endif

       do iCell = 1, nCellsSolve

          iceAreaTendency(iCell)   = (iceAreaCell(iCell)   - iceAreaTendency(iCell))   / dt
          iceVolumeTendency(iCell) = (iceVolumeCell(iCell) - iceVolumeTendency(iCell)) / dt

          if (config_use_ice_age) then
             if (iceAgeTimeOffset > 0.0_RKIND) then
                
                if (iceAgeCell(iCell) > 0.0_RKIND) &
                     iceAgeTendency(iCell) = &
                          (iceAgeCell(iCell) - iceAgeTendency(iCell) - iceAgeTimeOffset) / dt

             else

                iceAgeTendency(iCell) = &
                     (iceAgeCell(iCell) - iceAgeTendency(iCell)) / dt
          
             endif
          endif

       enddo ! iCell

       block => block % next
    enddo

  end subroutine cice_column_update_state

!|||||||||||||||||||||||||||||||||||||||||||||||||||||||||||||||||||||||
!
!  cice_column_state_halo_update
!
!> \brief 
!> \author Adrian K. Turner, LANL
!> \date 31st March 2015
!> \details
!>  
!
!-----------------------------------------------------------------------

  subroutine cice_column_state_halo_update(domain)

    use mpas_dmpar

    type(domain_type), intent(inout) :: domain

    type(MPAS_pool_type), pointer :: &
         tracers

    type(MPAS_pool_iterator_type) :: &
         tracersIterator

    type(MPAS_pool_field_info_type) :: &
         tracerInfo
    
    type(field3DReal), pointer :: &
         tracerField3DReal

    ! get the tracers pool
    call MPAS_pool_get_subpool(domain % blocklist % structs, "tracers", tracers)

    ! iterate over the members of the tracers pool
    call MPAS_pool_begin_iteration(tracers)
    do while (MPAS_pool_get_next_member(tracers, tracersIterator))

       if (tracersIterator % memberType == MPAS_POOL_FIELD) then

          ! get the tracer info type
          call MPAS_pool_get_field_info(tracers, tracersIterator % memberName, tracerInfo)

          ! only exchange halos if tracer is active
          if (tracerInfo % isActive) then

             ! select tracer rank
             if (tracerInfo % nDims == 3) then

                call mpas_timer_start("Halo")

                ! get the field
                call MPAS_pool_get_field(tracers, tracersIterator % memberName, tracerField3DReal, 1)

                ! exchange the halo
                call MPAS_dmpar_exch_halo_field(tracerField3DReal)

                call mpas_timer_stop("Halo")

             endif

          endif

       endif

    end do ! tracers pool iterator

  end subroutine cice_column_state_halo_update

!|||||||||||||||||||||||||||||||||||||||||||||||||||||||||||||||||||||||
!
!  cice_column_aggregate
!
!> \brief 
!> \author Adrian K. Turner, LANL
!> \date 6th March 2015
!> \details
!>  
!
!-----------------------------------------------------------------------
  
  subroutine cice_column_aggregate(domain)

    use ice_colpkg, only: colpkg_aggregate

    type(domain_type), intent(inout) :: domain

    type(block_type), pointer :: block

    type(MPAS_pool_type), pointer :: &
         mesh, &
         tracers, &
         tracers_aggregate, &
         icestate

    logical, pointer :: &
         config_use_column_biogeochemistry

    real(kind=RKIND), dimension(:), pointer :: &
         iceAreaCell, &
         iceVolumeCell, &
         snowVolumeCell, &
         openWaterArea

    real(kind=RKIND), dimension(:,:,:), pointer :: &
         iceAreaCategory, &
         iceVolumeCategory, &
         snowVolumeCategory

    integer :: &
         iCell

    integer, pointer :: &
         nCellsSolve, &
         nCategories

    logical :: &
         setGetPhysicsTracers, &
         setGetBGCTracers

    block => domain % blocklist
    do while (associated(block))

       call MPAS_pool_get_subpool(block % structs, "mesh", mesh)
       call MPAS_pool_get_subpool(block % structs, "tracers", tracers)
       call MPAS_pool_get_subpool(block % structs, "icestate", icestate)
       call MPAS_pool_get_subpool(block % structs, "tracers_aggregate", tracers_aggregate)

       call MPAS_pool_get_config(block % configs, "config_use_column_biogeochemistry", config_use_column_biogeochemistry)

       call MPAS_pool_get_dimension(mesh, "nCellsSolve", nCellsSolve)
       call MPAS_pool_get_dimension(mesh, "nCategories", nCategories)

       call MPAS_pool_get_array(tracers, "iceAreaCategory", iceAreaCategory, 1)
       call MPAS_pool_get_array(tracers, "iceVolumeCategory", iceVolumeCategory, 1)
       call MPAS_pool_get_array(tracers, "snowVolumeCategory", snowVolumeCategory, 1)

       call MPAS_pool_get_array(tracers_aggregate, "iceAreaCell", iceAreaCell)
       call MPAS_pool_get_array(tracers_aggregate, "iceVolumeCell", iceVolumeCell)
       call MPAS_pool_get_array(tracers_aggregate, "snowVolumeCell", snowVolumeCell)

       call MPAS_pool_get_array(icestate, "openWaterArea", openWaterArea)

       setGetPhysicsTracers = .true.
       setGetBGCTracers     = config_use_column_biogeochemistry

       do iCell = 1, nCellsSolve

          ! set the category tracer array
          call set_cice_tracer_array_category(block, ciceTracerObject, iCell, setGetPhysicsTracers, setGetBGCTracers)

          call colpkg_aggregate(&
               nCategories, &
               iceAreaCategory(1,:,iCell), &
               ciceTracerObject % tracerArrayCategory, & ! trcrn
               iceVolumeCategory(1,:,iCell), &
               snowVolumeCategory(1,:,iCell), &
               iceAreaCell(iCell), &
               ciceTracerObject % tracerArrayCell, & ! trcr
               iceVolumeCell(iCell), &
               snowVolumeCell(iCell), &
               openWaterArea(iCell), &
               ciceTracerObject % nTracers, &
               ciceTracerObject % parentIndex, & ! trcr_depend
               ciceTracerObject % firstAncestorMask, & ! trcr_base
               ciceTracerObject % ancestorNumber, & ! n_trcr_strata
               ciceTracerObject % ancestorIndices) ! nt_strata

          ! set the cell tracer array
          call get_cice_tracer_array_cell(block, ciceTracerObject, iCell, setGetPhysicsTracers, setGetBGCTracers)

       enddo ! iCell

       block => block % next
    end do

  end subroutine cice_column_aggregate

!|||||||||||||||||||||||||||||||||||||||||||||||||||||||||||||||||||||||
!
!  cice_column_coupling_prep
!
!> \brief 
!> \author Adrian K. Turner, LANL
!> \date 6th April
!> \details
!>  
!
!-----------------------------------------------------------------------

  subroutine cice_column_coupling_prep(domain)

    use cice_constants, only: &
         cicePuny

    use ice_constants_colpkg, only: &
         rhofresh

    type(domain_type) :: domain

    type(block_type), pointer :: block

    logical, pointer :: &
         config_use_ocean_mixed_layer, &
         config_include_pond_freshwater_feedback, &
         config_use_column_biogeochemistry 

    type(MPAS_pool_type), pointer :: &
         oceanCoupling, &
         diagnostics, &
         shortwave, &
         atmosCoupling, &
         tracers, &
         ponds, &
         oceanFluxes, &
         biogeochemistry, &
         mesh

    real(kind=RKIND), dimension(:), pointer :: &
         freezingMeltingPotential, &
         freezingMeltingPotentialInitial, &
         albedoVisibleDirectCell, &
         albedoVisibleDiffuseCell, &
         albedoIRDirectCell, &
         albedoIRDiffuseCell, &
         albedoVisibleDirectArea, &
         albedoVisibleDiffuseArea, &
         albedoIRDirectArea, &
         albedoIRDiffuseArea, &
         bareIceAlbedoCell, &
         snowAlbedoCell, &
         pondAlbedoCell, &
         solarZenithAngleCosine, &
         effectivePondAreaCell, &
         shortwaveScalingFactor, &
         shortwaveVisibleDirectDown, &
         shortwaveVisibleDiffuseDown, &
         shortwaveIRDirectDown, &
         shortwaveIRDiffuseDown, &
         pondFreshWaterFlux, &
         oceanFreshWaterFlux, &
         oceanSaltFlux, &
         oceanHeatFlux, &
         oceanShortwaveFlux, &
         oceanFreshWaterFluxArea, &
         oceanSaltFluxArea, &
         oceanHeatFluxArea, &
         oceanShortwaveFluxArea, &
         oceanNitrateFlux, &
         oceanSilicateFlux, &
         oceanAmmoniumFlux, &
         oceanDMSFlux, &
         oceanDMSPpFlux, &
         oceanDMSPdFlux, &
         oceanHumicsFlux, &
         oceanDustIronFlux

    real(kind=RKIND), dimension(:,:), pointer :: &
         albedoVisibleDirectCategory, &
         albedoVisibleDiffuseCategory, &
         albedoIRDirectCategory, &
         albedoIRDiffuseCategory, &
         bareIceAlbedoCategory, &
         snowAlbedoCategory, &
         pondAlbedoCategory, &
         effectivePondAreaCategory, &
         oceanBioFluxes, &
         oceanAlgaeFlux, &
         oceanDOCFlux, &
         oceanDICFlux, &
         oceanDONFlux, &
         oceanParticulateIronFlux, &
         oceanDissolvedIronFlux

    real(kind=RKIND), dimension(:,:,:), pointer :: &
         iceAreaCategory

    real(kind=RKIND), pointer :: &
         config_dt

    integer, pointer :: &
         nCellsSolve, &
         nCategories, &
         nZBGCTracers, &
         maxAlgaeType, &
         maxDOCType, &
         maxDICType, &
         maxDONType, &
         maxIronType, &
         maxBCType, &
         maxDustType, &
         maxAerosolType

    integer :: &
         iCell, &
         iCategory, &
         iBioTracers, &
         iBioData

    real(kind=RKIND), dimension(:), allocatable :: &
         oceanBioFluxesAll

    call cice_debug_write_out_fields(domain, "cice_column_coupling_prep", 1)

    call MPAS_pool_get_config(domain % configs, "config_use_ocean_mixed_layer", config_use_ocean_mixed_layer)
    call MPAS_pool_get_config(domain % configs, "config_dt", config_dt)
    call MPAS_pool_get_config(domain % configs, "config_include_pond_freshwater_feedback", config_include_pond_freshwater_feedback)
    call MPAS_pool_get_config(domain % configs, "config_use_column_biogeochemistry", config_use_column_biogeochemistry)

    if (config_use_ocean_mixed_layer) &
         call cice_column_ocean_mixed_layer(domain)

    block => domain % blocklist
    do while (associated(block))

       call MPAS_pool_get_subpool(block % structs, "ocean_coupling", oceanCoupling)
       call MPAS_pool_get_subpool(block % structs, "diagnostics", diagnostics)
       call MPAS_pool_get_subpool(block % structs, "tracers", tracers)
       call MPAS_pool_get_subpool(block % structs, "shortwave", shortwave)
       call MPAS_pool_get_subpool(block % structs, "atmos_coupling", atmosCoupling)
       call MPAS_pool_get_subpool(block % structs, "ponds", ponds)
       call MPAS_pool_get_subpool(block % structs, "ocean_fluxes", oceanFluxes)
       call MPAS_pool_get_subpool(block % structs, "biogeochemistry", biogeochemistry)
       call MPAS_pool_get_subpool(block % structs, "mesh", mesh)

       call MPAS_pool_get_dimension(tracers, "nCellsSolve", nCellsSolve)
       call MPAS_pool_get_dimension(tracers, "nCategories", nCategories)

       call MPAS_pool_get_array(oceanCoupling, "freezingMeltingPotential", freezingMeltingPotential)
       call MPAS_pool_get_array(diagnostics, "freezingMeltingPotentialInitial", freezingMeltingPotentialInitial)

       call MPAS_pool_get_array(tracers, "iceAreaCategory", iceAreaCategory, 1)

       call MPAS_pool_get_array(shortwave, "albedoVisibleDirectCell", albedoVisibleDirectCell)
       call MPAS_pool_get_array(shortwave, "albedoVisibleDiffuseCell", albedoVisibleDiffuseCell)
       call MPAS_pool_get_array(shortwave, "albedoIRDirectCell", albedoIRDirectCell)
       call MPAS_pool_get_array(shortwave, "albedoIRDiffuseCell", albedoIRDiffuseCell)
       call MPAS_pool_get_array(shortwave, "albedoVisibleDirectCategory", albedoVisibleDirectCategory)
       call MPAS_pool_get_array(shortwave, "albedoVisibleDiffuseCategory", albedoVisibleDiffuseCategory)
       call MPAS_pool_get_array(shortwave, "albedoIRDirectCategory", albedoIRDirectCategory)
       call MPAS_pool_get_array(shortwave, "albedoIRDiffuseCategory", albedoIRDiffuseCategory)
       call MPAS_pool_get_array(shortwave, "albedoVisibleDirectArea", albedoVisibleDirectArea)
       call MPAS_pool_get_array(shortwave, "albedoVisibleDiffuseArea", albedoVisibleDiffuseArea)
       call MPAS_pool_get_array(shortwave, "albedoIRDirectArea", albedoIRDirectArea)
       call MPAS_pool_get_array(shortwave, "albedoIRDiffuseArea", albedoIRDiffuseArea)

       call MPAS_pool_get_array(shortwave, "solarZenithAngleCosine", solarZenithAngleCosine)
       call MPAS_pool_get_array(shortwave, "bareIceAlbedoCell", bareIceAlbedoCell)
       call MPAS_pool_get_array(shortwave, "snowAlbedoCell", snowAlbedoCell)
       call MPAS_pool_get_array(shortwave, "pondAlbedoCell", pondAlbedoCell)
       call MPAS_pool_get_array(shortwave, "bareIceAlbedoCategory", bareIceAlbedoCategory)
       call MPAS_pool_get_array(shortwave, "snowAlbedoCategory", snowAlbedoCategory)
       call MPAS_pool_get_array(shortwave, "pondAlbedoCategory", pondAlbedoCategory)

       call MPAS_pool_get_array(shortwave, "effectivePondAreaCell", effectivePondAreaCell)
       call MPAS_pool_get_array(shortwave, "effectivePondAreaCategory", effectivePondAreaCategory)

       call MPAS_pool_get_array(shortwave, "shortwaveScalingFactor", shortwaveScalingFactor)

       call MPAS_pool_get_array(atmosCoupling, "shortwaveVisibleDirectDown", shortwaveVisibleDirectDown)
       call MPAS_pool_get_array(atmosCoupling, "shortwaveVisibleDiffuseDown", shortwaveVisibleDiffuseDown)
       call MPAS_pool_get_array(atmosCoupling, "shortwaveIRDirectDown", shortwaveIRDirectDown)
       call MPAS_pool_get_array(atmosCoupling, "shortwaveIRDiffuseDown", shortwaveIRDiffuseDown)
          
       call MPAS_pool_get_array(ponds, "pondFreshWaterFlux", pondFreshWaterFlux)

       call MPAS_pool_get_array(oceanFluxes, "oceanFreshWaterFlux", oceanFreshWaterFlux)
       call MPAS_pool_get_array(oceanFluxes, "oceanSaltFlux", oceanSaltFlux)
       call MPAS_pool_get_array(oceanFluxes, "oceanHeatFlux", oceanHeatFlux)
       call MPAS_pool_get_array(oceanFluxes, "oceanShortwaveFlux", oceanShortwaveFlux)
       call MPAS_pool_get_array(oceanFluxes, "oceanFreshWaterFluxArea", oceanFreshWaterFluxArea)
       call MPAS_pool_get_array(oceanFluxes, "oceanSaltFluxArea", oceanSaltFluxArea)
       call MPAS_pool_get_array(oceanFluxes, "oceanHeatFluxArea", oceanHeatFluxArea)
       call MPAS_pool_get_array(oceanFluxes, "oceanShortwaveFluxArea", oceanShortwaveFluxArea)

       call MPAS_pool_get_array(biogeochemistry, "oceanNitrateFlux", oceanNitrateFlux)
       call MPAS_pool_get_array(biogeochemistry, "oceanSilicateFlux", oceanSilicateFlux)
       call MPAS_pool_get_array(biogeochemistry, "oceanAmmoniumFlux", oceanAmmoniumFlux)
       call MPAS_pool_get_array(biogeochemistry, "oceanDMSFlux", oceanDMSFlux)
       call MPAS_pool_get_array(biogeochemistry, "oceanDMSPpFlux", oceanDMSPpFlux)
       call MPAS_pool_get_array(biogeochemistry, "oceanDMSPdFlux", oceanDMSPdFlux)
       call MPAS_pool_get_array(biogeochemistry, "oceanHumicsFlux", oceanHumicsFlux)
       call MPAS_pool_get_array(biogeochemistry, "oceanDustIronFlux", oceanDustIronFlux)
       call MPAS_pool_get_array(biogeochemistry, "oceanBioFluxes", oceanBioFluxes)
       call MPAS_pool_get_array(biogeochemistry, "oceanAlgaeFlux", oceanAlgaeFlux)
       call MPAS_pool_get_array(biogeochemistry, "oceanDOCFlux", oceanDOCFlux)
       call MPAS_pool_get_array(biogeochemistry, "oceanDICFlux", oceanDICFlux)
       call MPAS_pool_get_array(biogeochemistry, "oceanDONFlux", oceanDONFlux)
       call MPAS_pool_get_array(biogeochemistry, "oceanParticulateIronFlux", oceanParticulateIronFlux)
       call MPAS_pool_get_array(biogeochemistry, "oceanDissolvedIronFlux", oceanDissolvedIronFlux)

       call MPAS_pool_get_dimension(mesh, "nZBGCTracers", nZBGCTracers)
       call MPAS_pool_get_dimension(mesh, "maxAlgaeType", maxAlgaeType)
       call MPAS_pool_get_dimension(mesh, "maxDOCType", maxDOCType)
       call MPAS_pool_get_dimension(mesh, "maxDICType", maxDICType)
       call MPAS_pool_get_dimension(mesh, "maxDONType", maxDONType)
       call MPAS_pool_get_dimension(mesh, "maxAerosolType", maxAerosolType)
       call MPAS_pool_get_dimension(mesh, "maxIronType", maxIronType)
       call MPAS_pool_get_dimension(mesh, "maxBCType", maxBCType)
       call MPAS_pool_get_dimension(mesh, "maxDustType", maxDustType)

       allocate(oceanBioFluxesAll(nZBGCTracers))

       do iCell = 1, nCellsSolve

          !-------------------------------------------------------------------
          ! store initial freezing melting potential
          !-------------------------------------------------------------------

          freezingMeltingPotentialInitial(iCell) = freezingMeltingPotential(iCell)

          !-------------------------------------------------------------------
          ! aggregate albedos
          !-------------------------------------------------------------------
          
          albedoVisibleDirectCell(iCell)  = 0.0_RKIND
          albedoVisibleDiffuseCell(iCell) = 0.0_RKIND
          albedoIRDirectCell(iCell)       = 0.0_RKIND
          albedoIRDiffuseCell(iCell)      = 0.0_RKIND

          bareIceAlbedoCell(iCell) = 0.0_RKIND
          snowAlbedoCell(iCell)    = 0.0_RKIND
          pondAlbedoCell(iCell)    = 0.0_RKIND

          effectivePondAreaCell(iCell) = 0.0_RKIND

          do iCategory = 1, nCategories

             albedoVisibleDirectCell(iCell) = albedoVisibleDirectCell(iCell) + &
                  albedoVisibleDirectCategory(iCategory,iCell) * iceAreaCategory(1,iCategory,iCell)
             albedoVisibleDiffuseCell(iCell) = albedoVisibleDiffuseCell(iCell) + &
                  albedoVisibleDiffuseCategory(iCategory,iCell) * iceAreaCategory(1,iCategory,iCell)
             albedoIRDirectCell(iCell) = albedoIRDirectCell(iCell) + &
                  albedoIRDirectCategory(iCategory,iCell) * iceAreaCategory(1,iCategory,iCell)
             albedoIRDiffuseCell(iCell) = albedoIRDiffuseCell(iCell) + &
                  albedoIRDiffuseCategory(iCategory,iCell) * iceAreaCategory(1,iCategory,iCell)

             ! sun above horizon
             if (solarZenithAngleCosine(iCell) > cicePuny) then

                bareIceAlbedoCell(iCell) = bareIceAlbedoCell(iCell) + &
                     bareIceAlbedoCategory(iCategory,iCell) * iceAreaCategory(1,iCategory,iCell)
                snowAlbedoCell(iCell) = snowAlbedoCell(iCell) + &
                     snowAlbedoCategory(iCategory,iCell) * iceAreaCategory(1,iCategory,iCell)
                pondAlbedoCell(iCell) = pondAlbedoCell(iCell) + &
                     pondAlbedoCategory(iCategory,iCell) * iceAreaCategory(1,iCategory,iCell)

             endif

             effectivePondAreaCell(iCell) = effectivePondAreaCell(iCell) + &
                  effectivePondAreaCategory(iCategory,iCell) * iceAreaCategory(1,iCategory,iCell)

          enddo ! iCategory

          !-------------------------------------------------------------------
          ! reduce oceanFreshWaterFlux by pondFreshWaterFlux for coupling
          !-------------------------------------------------------------------

          if (config_include_pond_freshwater_feedback) then
             pondFreshWaterFlux(iCell)  = pondFreshWaterFlux(iCell) * rhofresh / config_dt
             oceanFreshWaterFlux(iCell) = oceanFreshWaterFlux(iCell) - pondFreshWaterFlux(iCell)
          endif

          !-------------------------------------------------------------------
          ! Store grid box mean albedos and fluxes before scaling by aice
          !-------------------------------------------------------------------

          albedoVisibleDirectArea(iCell)  = albedoVisibleDirectCell(iCell)
          albedoVisibleDiffuseArea(iCell) = albedoVisibleDiffuseCell(iCell)
          albedoIRDirectArea(iCell)       = albedoIRDirectCell(iCell)
          albedoIRDiffuseArea(iCell)      = albedoIRDiffuseCell(iCell)
          oceanFreshWaterFluxArea(iCell)  = oceanFreshWaterFlux(iCell)
          oceanSaltFluxArea(iCell)        = oceanSaltFlux(iCell)
          oceanHeatFluxArea(iCell)        = oceanHeatFlux(iCell)
          oceanShortwaveFluxArea(iCell)   = oceanShortwaveFlux(iCell)

          !-----------------------------------------------------------------
          ! Save net shortwave for scaling factor in shortwaveScalingFactor
          !-----------------------------------------------------------------

          shortwaveScalingFactor(iCell) = &
               shortwaveVisibleDirectDown(iCell)  * (1.0_RKIND - albedoVisibleDirectArea(iCell)) + &
               shortwaveVisibleDiffuseDown(iCell) * (1.0_RKIND - albedoVisibleDiffuseArea(iCell)) + &
               shortwaveIRDirectDown(iCell)       * (1.0_RKIND - albedoIRDirectArea(iCell)) + &
               shortwaveIRDiffuseDown(iCell)      * (1.0_RKIND - albedoIRDiffuseArea(iCell))
          
          !-----------------------------------------------------------------
          ! Define ocean biogeochemical flux variables
          !-----------------------------------------------------------------
           if (config_use_column_biogeochemistry) then

              oceanBioFluxesAll(:)              = 0.0_RKIND
              oceanAlgaeFlux(:,iCell)           = 0.0_RKIND
              oceanDOCFlux(:,iCell)             = 0.0_RKIND
              oceanDICFlux(:,iCell)             = 0.0_RKIND
              oceanDONFlux(:,iCell)             = 0.0_RKIND
              oceanParticulateIronFlux(:,iCell) = 0.0_RKIND
              oceanDissolvedIronFlux(:,iCell)   = 0.0_RKIND
              oceanNitrateFlux(iCell)           = 0.0_RKIND
              oceanSilicateFlux(iCell)          = 0.0_RKIND
              oceanAmmoniumFlux(iCell)          = 0.0_RKIND
              oceanDMSPpFlux(iCell)             = 0.0_RKIND
              oceanDMSPdFlux(iCell)             = 0.0_RKIND
              oceanDMSFlux(iCell)               = 0.0_RKIND
              oceanDustIronFlux(iCell)          = 0.0_RKIND
              oceanHumicsFlux(iCell)            = 0.0_RKIND        
        
              do iBioTracers = 1, ciceTracerObject % nBioTracers
                 iBioData = ciceTracerObject % index_LayerIndexToDataArray(iBioTracers)
                 oceanBioFluxesAll(iBioData) = oceanBioFluxes(iBioTracers,iCell)
              enddo
              iBioData = 0
      
              ! Algae
              do iBioTracers = 1, maxAlgaeType
                  iBioData = iBioData+1
                  oceanAlgaeFlux(iBioTracers,iCell) = oceanBioFluxesAll(iBioData)
              enddo

              ! Nitrate
              iBioData = iBioData+1
              oceanNitrateFlux(iCell) = oceanBioFluxesAll(iBioData)

              ! Polysaccharids and Lipids
              do iBioTracers = 1, maxDOCType
                  iBioData = iBioData+1
                  oceanDOCFlux(iBioTracers,iCell) = oceanBioFluxesAll(iBioData)
              enddo

              ! DIC
              do iBioTracers = 1, maxDICType
                  iBioData = iBioData+1
                  oceanDICFlux(iBioTracers,iCell) = oceanBioFluxesAll(iBioData)
              enddo

              ! Chlorophyll (not saved)
              iBioData = iBioData+maxAlgaeType

              ! Ammonium
              iBioData = iBioData+1
              oceanAmmoniumFlux(iCell) = oceanBioFluxesAll(iBioData)

              ! Silicate
              iBioData = iBioData+1
              oceanSilicateFlux(iCell) = oceanBioFluxesAll(iBioData)

              ! DMSPp
              iBioData = iBioData+1
              oceanDMSPpFlux(iCell) = oceanBioFluxesAll(iBioData)

              ! DMSPd
              iBioData = iBioData+1
              oceanDMSPdFlux(iCell) = oceanBioFluxesAll(iBioData)

              ! DMS
              iBioData = iBioData+1
              oceanDMSFlux(iCell) = oceanBioFluxesAll(iBioData)

              ! DON (Proteins)
              iBioData = iBioData+1
              do iBioTracers = 1, maxDONType
                  iBioData = iBioData+1
                  oceanDONFlux(iBioTracers,iCell) = oceanBioFluxesAll(iBioData)
              enddo

              ! Dissolved Iron
              do iBioTracers = 1, maxIronType
                  iBioData = iBioData+1
                  oceanDissolvedIronFlux(iBioTracers,iCell) = oceanBioFluxesAll(iBioData)
              enddo

              ! Particulate Iron
              do iBioTracers = 1, maxIronType
                  iBioData = iBioData+1
                  oceanParticulateIronFlux(iBioTracers,iCell) = oceanBioFluxesAll(iBioData)
              enddo

              ! Black Carbon (not saved) 
              iBioData = iBioData + maxBCType

              ! Dust (combined)
              do iBioTracers = 1, maxDustType
                  iBioData = iBioData+1
                  oceanDustIronFlux(iCell) = oceanDustIronFlux(iCell) +  oceanBioFluxesAll(iBioData)
              enddo

              ! Humics
              iBioData = iBioData+1
              oceanHumicsFlux(iCell) = oceanBioFluxesAll(iBioData)

          endif ! config_use_column_biogeochemistry

       enddo ! iCell

       deallocate(oceanBioFluxesAll)

       block => block % next
    enddo

    call cice_column_scale_fluxes(domain)

    call cice_debug_write_out_fields(domain, "cice_column_coupling_prep", 2)

  end subroutine cice_column_coupling_prep

!|||||||||||||||||||||||||||||||||||||||||||||||||||||||||||||||||||||||
!
!  cice_column_scale_fluxes
!
!> \brief 
!> \author Adrian K. Turner, LANL
!> \date 6th April
!> \details
!>  
!
!-----------------------------------------------------------------------

  subroutine cice_column_scale_fluxes(domain)

    use cice_constants, only: &
         ciceStefanBoltzmann, &
         ciceFreshWaterFreezingPoint

    type(domain_type) :: domain

    type(block_type), pointer :: block

    type(MPAS_pool_type), pointer :: &
         tracersAggregate, &
         velocitySolver, &
         atmosFluxes, &
         shortwave, &
         atmosCoupling, &
         oceanCoupling, &
         oceanFluxes, &
         biogeochemistry, &
         mesh

    logical, pointer :: &
         config_use_column_biogeochemistry 

    real(kind=RKIND), dimension(:), pointer :: &
         iceAreaCell, &
         airStressCellU, &
         airStressCellV, &
         sensibleHeatFlux, &
         latentHeatFlux, &
         absorbedShortwaveFlux, &
         longwaveUp, &
         evaporativeWaterFlux, &
         atmosReferenceHumidity2m, &
         atmosReferenceTemperature2m, &
         oceanFreshWaterFlux, &
         oceanSaltFlux, &
         oceanHeatFlux, &
         oceanShortwaveFlux, &
         albedoVisibleDirectCell, &
         albedoIRDirectCell, &
         albedoVisibleDiffuseCell, &
         albedoIRDiffuseCell, &
         airTemperature, &
         airSpecificHumidity, &
         seaFreezingTemperature, &
         oceanNitrateFlux, &
         oceanSilicateFlux, &
         oceanAmmoniumFlux, &
         oceanDMSFlux, &
         oceanDMSPpFlux, &
         oceanDMSPdFlux, &
         oceanHumicsFlux, &
         oceanDustIronFlux

    real(kind=RKIND), dimension(:,:), pointer :: &
         oceanAlgaeFlux, &
         oceanDOCFlux, &
         oceanDICFlux, &
         oceanDONFlux, &
         oceanParticulateIronFlux, &
         oceanDissolvedIronFlux

    real(kind=RKIND) :: &
         iceAreaInverse

    integer, pointer :: &
         nCellsSolve, &
         maxAlgaeType, &
         maxDOCType, &
         maxDICType, &
         maxDONType, &
         maxIronType, &
         maxBCType, &
         maxDustType, &
         maxAerosolType

    integer :: &
         iCell, &
         iBioTracers

    call MPAS_pool_get_config(domain % configs, "config_use_column_biogeochemistry", config_use_column_biogeochemistry)

    block => domain % blocklist
    do while (associated(block))

       call MPAS_pool_get_subpool(block % structs, "tracers_aggregate", tracersAggregate)
       call MPAS_pool_get_subpool(block % structs, "velocity_solver", velocitySolver)
       call MPAS_pool_get_subpool(block % structs, "atmos_fluxes", atmosFluxes)
       call MPAS_pool_get_subpool(block % structs, "shortwave", shortwave)
       call MPAS_pool_get_subpool(block % structs, "atmos_coupling", atmosCoupling)
       call MPAS_pool_get_subpool(block % structs, "ocean_coupling", oceanCoupling)
       call MPAS_pool_get_subpool(block % structs, "ocean_fluxes", oceanFluxes)
       call MPAS_pool_get_subpool(block % structs, "biogeochemistry", biogeochemistry)
       call MPAS_pool_get_subpool(block % structs, "mesh", mesh)

       call MPAS_pool_get_dimension(tracersAggregate, "nCellsSolve", nCellsSolve)

       call MPAS_pool_get_array(tracersAggregate, "iceAreaCell", iceAreaCell)

       call MPAS_pool_get_array(velocitySolver, "airStressCellU", airStressCellU)
       call MPAS_pool_get_array(velocitySolver, "airStressCellV", airStressCellV)

       call MPAS_pool_get_array(atmosFluxes, "sensibleHeatFlux", sensibleHeatFlux)
       call MPAS_pool_get_array(atmosFluxes, "latentHeatFlux", latentHeatFlux)
       call MPAS_pool_get_array(atmosFluxes, "evaporativeWaterFlux", evaporativeWaterFlux)
       call MPAS_pool_get_array(atmosFluxes, "longwaveUp", longwaveUp)

       call MPAS_pool_get_array(shortwave, "absorbedShortwaveFlux", absorbedShortwaveFlux)
       call MPAS_pool_get_array(shortwave, "albedoVisibleDirectCell", albedoVisibleDirectCell)
       call MPAS_pool_get_array(shortwave, "albedoIRDirectCell", albedoIRDirectCell)
       call MPAS_pool_get_array(shortwave, "albedoVisibleDiffuseCell", albedoVisibleDiffuseCell)
       call MPAS_pool_get_array(shortwave, "albedoIRDiffuseCell", albedoIRDiffuseCell)

       call MPAS_pool_get_array(atmosCoupling, "atmosReferenceHumidity2m", atmosReferenceHumidity2m)
       call MPAS_pool_get_array(atmosCoupling, "atmosReferenceTemperature2m", atmosReferenceTemperature2m)
       call MPAS_pool_get_array(atmosCoupling, "airTemperature", airTemperature)
       call MPAS_pool_get_array(atmosCoupling, "airSpecificHumidity", airSpecificHumidity)

       call MPAS_pool_get_array(oceanCoupling, "seaFreezingTemperature", seaFreezingTemperature)

       call MPAS_pool_get_array(oceanFluxes, "oceanFreshWaterFlux", oceanFreshWaterFlux)
       call MPAS_pool_get_array(oceanFluxes, "oceanSaltFlux", oceanSaltFlux)
       call MPAS_pool_get_array(oceanFluxes, "oceanHeatFlux", oceanHeatFlux)
       call MPAS_pool_get_array(oceanFluxes, "oceanShortwaveFlux", oceanShortwaveFlux)

       call MPAS_pool_get_array(biogeochemistry, "oceanNitrateFlux", oceanNitrateFlux)
       call MPAS_pool_get_array(biogeochemistry, "oceanSilicateFlux", oceanSilicateFlux)
       call MPAS_pool_get_array(biogeochemistry, "oceanAmmoniumFlux", oceanAmmoniumFlux)
       call MPAS_pool_get_array(biogeochemistry, "oceanDMSFlux", oceanDMSFlux)
       call MPAS_pool_get_array(biogeochemistry, "oceanDMSPpFlux", oceanDMSPpFlux)
       call MPAS_pool_get_array(biogeochemistry, "oceanDMSPdFlux", oceanDMSPdFlux)
       call MPAS_pool_get_array(biogeochemistry, "oceanHumicsFlux", oceanHumicsFlux)
       call MPAS_pool_get_array(biogeochemistry, "oceanDustIronFlux", oceanDustIronFlux)
       call MPAS_pool_get_array(biogeochemistry, "oceanAlgaeFlux", oceanAlgaeFlux)
       call MPAS_pool_get_array(biogeochemistry, "oceanDOCFlux", oceanDOCFlux)
       call MPAS_pool_get_array(biogeochemistry, "oceanDICFlux", oceanDICFlux)
       call MPAS_pool_get_array(biogeochemistry, "oceanDONFlux", oceanDONFlux)
       call MPAS_pool_get_array(biogeochemistry, "oceanParticulateIronFlux", oceanParticulateIronFlux)
       call MPAS_pool_get_array(biogeochemistry, "oceanDissolvedIronFlux", oceanDissolvedIronFlux)

       call MPAS_pool_get_dimension(mesh, "maxAlgaeType", maxAlgaeType)
       call MPAS_pool_get_dimension(mesh, "maxDOCType", maxDOCType)
       call MPAS_pool_get_dimension(mesh, "maxDICType", maxDICType)
       call MPAS_pool_get_dimension(mesh, "maxDONType", maxDONType)
       call MPAS_pool_get_dimension(mesh, "maxAerosolType", maxAerosolType)
       call MPAS_pool_get_dimension(mesh, "maxIronType", maxIronType)
       call MPAS_pool_get_dimension(mesh, "maxBCType", maxBCType)
       call MPAS_pool_get_dimension(mesh, "maxDustType", maxDustType)

       do iCell = 1, nCellsSolve

          if (iceAreaCell(iCell) > 0.0_RKIND) then

             iceAreaInverse = 1.0_RKIND / iceAreaCell(iCell)

             airStressCellU(iCell)              = airStressCellU(iCell)              * iceAreaInverse
             airStressCellV(iCell)              = airStressCellV(iCell)              * iceAreaInverse
             sensibleHeatFlux(iCell)            = sensibleHeatFlux(iCell)            * iceAreaInverse
             latentHeatFlux(iCell)              = latentHeatFlux(iCell)              * iceAreaInverse
             absorbedShortwaveFlux(iCell)       = absorbedShortwaveFlux(iCell)       * iceAreaInverse
             longwaveUp(iCell)                  = longwaveUp(iCell)                  * iceAreaInverse
             evaporativeWaterFlux(iCell)        = evaporativeWaterFlux(iCell)        * iceAreaInverse
             atmosReferenceTemperature2m(iCell) = atmosReferenceTemperature2m(iCell) * iceAreaInverse
             atmosReferenceHumidity2m(iCell)    = atmosReferenceHumidity2m(iCell)    * iceAreaInverse
             oceanFreshWaterFlux(iCell)         = oceanFreshWaterFlux(iCell)         * iceAreaInverse
             oceanSaltFlux(iCell)               = oceanSaltFlux(iCell)               * iceAreaInverse
             oceanHeatFlux(iCell)               = oceanHeatFlux(iCell)               * iceAreaInverse
             oceanShortwaveFlux(iCell)          = oceanShortwaveFlux(iCell)          * iceAreaInverse
             albedoVisibleDirectCell(iCell)     = albedoVisibleDirectCell(iCell)     * iceAreaInverse
             albedoIRDirectCell(iCell)          = albedoIRDirectCell(iCell)          * iceAreaInverse
             albedoVisibleDiffuseCell(iCell)    = albedoVisibleDiffuseCell(iCell)    * iceAreaInverse
             albedoIRDiffuseCell(iCell)         = albedoIRDiffuseCell(iCell)         * iceAreaInverse

             if (config_use_column_biogeochemistry) then

                oceanNitrateFlux(iCell)        = oceanNitrateFlux(iCell)             * iceAreaInverse
                oceanSilicateFlux(iCell)       = oceanSilicateFlux(iCell)            * iceAreaInverse
                oceanAmmoniumFlux(iCell)       = oceanAmmoniumFlux(iCell)            * iceAreaInverse
                oceanDMSPpFlux(iCell)          = oceanDMSPpFlux(iCell)               * iceAreaInverse
                oceanDMSPdFlux(iCell)          = oceanDMSPdFlux(iCell)               * iceAreaInverse
                oceanDMSFlux(iCell)            = oceanDMSFlux(iCell)                 * iceAreaInverse
                oceanHumicsFlux(iCell)         = oceanHumicsFlux(iCell)              * iceAreaInverse
                oceanDustIronFlux(iCell)       = oceanDustIronFlux(iCell)            * iceAreaInverse

                do iBioTracers = 1, maxAlgaeType
                   oceanAlgaeFlux(iBioTracers,iCell) = oceanAlgaeFlux(iBioTracers,iCell) * iceAreaInverse
                enddo
                do iBioTracers = 1, maxDOCType
                   oceanDOCFlux(iBioTracers,iCell) = oceanDOCFlux(iBioTracers,iCell) * iceAreaInverse
                enddo
                do iBioTracers = 1, maxDICType
                   oceanDICFlux(iBioTracers,iCell) = oceanDICFlux(iBioTracers,iCell) * iceAreaInverse
                enddo
                do iBioTracers = 1, maxDONType
                   oceanDONFlux(iBioTracers,iCell) = oceanDONFlux(iBioTracers,iCell) * iceAreaInverse
                enddo
                do iBioTracers = 1, maxIronType
                   oceanDissolvedIronFlux(iBioTracers,iCell) = oceanDissolvedIronFlux(iBioTracers,iCell) * iceAreaInverse
                enddo
                do iBioTracers = 1, maxIronType
                   oceanParticulateIronFlux(iBioTracers,iCell) = oceanParticulateIronFlux(iBioTracers,iCell) * iceAreaInverse
                enddo
             endif

          else

             airStressCellU(iCell)              = 0.0_RKIND
             airStressCellV(iCell)              = 0.0_RKIND
             sensibleHeatFlux(iCell)            = 0.0_RKIND
             latentHeatFlux(iCell)              = 0.0_RKIND
             absorbedShortwaveFlux(iCell)       = 0.0_RKIND
             longwaveUp(iCell)                  = &
                  -ciceStefanBoltzmann * (seaFreezingTemperature(iCell) + ciceFreshWaterFreezingPoint)**4
             evaporativeWaterFlux(iCell)        = 0.0_RKIND
             atmosReferenceTemperature2m(iCell) = airTemperature(iCell)
             atmosReferenceHumidity2m(iCell)    = airSpecificHumidity(iCell)
             oceanFreshWaterFlux(iCell)         = 0.0_RKIND
             oceanSaltFlux(iCell)               = 0.0_RKIND
             oceanHeatFlux(iCell)               = 0.0_RKIND
             oceanShortwaveFlux(iCell)          = 0.0_RKIND
             albedoVisibleDirectCell(iCell)     = 0.0_RKIND
             albedoIRDirectCell(iCell)          = 0.0_RKIND
             albedoVisibleDiffuseCell(iCell)    = 0.0_RKIND
             albedoIRDiffuseCell(iCell)         = 0.0_RKIND

             if (config_use_column_biogeochemistry) then

                oceanNitrateFlux(iCell)           = 0.0_RKIND
                oceanSilicateFlux(iCell)          = 0.0_RKIND
                oceanAmmoniumFlux(iCell)          = 0.0_RKIND
                oceanDMSPpFlux(iCell)             = 0.0_RKIND
                oceanDMSPdFlux(iCell)             = 0.0_RKIND
                oceanDMSFlux(iCell)               = 0.0_RKIND
                oceanHumicsFlux(iCell)            = 0.0_RKIND
                oceanDustIronFlux(iCell)          = 0.0_RKIND
                oceanAlgaeFlux(:,iCell)           = 0.0_RKIND
                oceanDOCFlux(:,iCell)             = 0.0_RKIND
                oceanDICFlux(:,iCell)             = 0.0_RKIND
                oceanDONFlux(:,iCell)             = 0.0_RKIND
                oceanParticulateIronFlux(:,iCell) = 0.0_RKIND
                oceanDissolvedIronFlux(:,iCell)   = 0.0_RKIND

             endif
          endif

       enddo ! iCell

       block => block % next
    enddo

  end subroutine cice_column_scale_fluxes

!|||||||||||||||||||||||||||||||||||||||||||||||||||||||||||||||||||||||
!
!  cice_column_ocean_mixed_layer
!
!> \brief 
!> \author Adrian K. Turner, LANL
!> \date 6th April
!> \details
!>  
!
!-----------------------------------------------------------------------

  subroutine cice_column_ocean_mixed_layer(domain)

    use ice_colpkg, only: &
         colpkg_atm_boundary, &
         colpkg_ocn_mixed_layer

    use ice_constants_colpkg, only: &
         albocn

    type(domain_type) :: domain

    type(block_type), pointer :: block

    type(MPAS_pool_type), pointer :: &
         oceanCoupling, &
         atmosCoupling, &
         atmosForcing, &
         tracersAggregate, &
         drag, &
         oceanFluxes, &
         oceanAtmosphere

    real(kind=RKIND), dimension(:), pointer :: &
         seaSurfaceTemperature, &
         seaFreezingTemperature, &
         oceanMixedLayerDepth, &
         oceanHeatFluxConvergence, &
         airPotentialTemperature, &
         airSpecificHumidity, &
         uAirVelocity, &
         vAirVelocity, &
         windSpeed, &
         airLevelHeight, &
         airDensity, &
         longwaveDown, &
         iceAreaCell, &
         freezingMeltingPotential, &
         shortwaveVisibleDirectDown, &
         shortwaveVisibleDiffuseDown, &
         shortwaveIRDirectDown, &
         shortwaveIRDiffuseDown, &
         airDragCoefficient, &
         airOceanDragCoefficientRatio, &
         oceanHeatFlux, &
         oceanShortwaveFlux, &
         airStressOceanU, &
         airStressOceanV, &
         atmosReferenceTemperature2mOcean, &
         atmosReferenceHumidity2mOcean, &
         longwaveUpOcean, &
         sensibleHeatFluxOcean, &
         latentHeatFluxOcean, &
         evaporativeWaterFluxOcean, &
         albedoVisibleDirectOcean, &
         albedoIRDirectOcean, &
         albedoVisibleDiffuseOcean, &
         albedoIRDiffuseOcean

    real(kind=RKIND) :: &
         sensibleTransferCoefficient, &
         latentTransferCoefficient, &
         potentialTemperatureDifference, &
         specificHumidityDifference

    real(kind=RKIND), pointer :: &
         config_dt

    integer :: &
         iCell

    integer, pointer :: &
         nCellsSolve

    call MPAS_pool_get_config(domain % configs, "config_dt", config_dt)

    block => domain % blocklist
    do while (associated(block))

       call MPAS_pool_get_subpool(block % structs, "ocean_coupling", oceanCoupling)
       call MPAS_pool_get_subpool(block % structs, "atmos_coupling", atmosCoupling)
       call MPAS_pool_get_subpool(block % structs, "atmos_forcing", atmosForcing)
       call MPAS_pool_get_subpool(block % structs, "tracers_aggregate", tracersAggregate)
       call MPAS_pool_get_subpool(block % structs, "drag", drag)
       call MPAS_pool_get_subpool(block % structs, "ocean_fluxes", oceanFluxes)
       call MPAS_pool_get_subpool(block % structs, "ocean_atmosphere", oceanAtmosphere)

       call MPAS_pool_get_dimension(oceanCoupling, "nCellsSolve", nCellsSolve)

       call MPAS_pool_get_array(oceanCoupling, "seaSurfaceTemperature", seaSurfaceTemperature)
       call MPAS_pool_get_array(oceanCoupling, "seaFreezingTemperature", seaFreezingTemperature)
       call MPAS_pool_get_array(oceanCoupling, "freezingMeltingPotential", freezingMeltingPotential)
       call MPAS_pool_get_array(oceanCoupling, "oceanMixedLayerDepth", oceanMixedLayerDepth)
       call MPAS_pool_get_array(oceanCoupling, "oceanHeatFluxConvergence", oceanHeatFluxConvergence)

       call MPAS_pool_get_array(atmosCoupling, "airPotentialTemperature", airPotentialTemperature)
       call MPAS_pool_get_array(atmosCoupling, "uAirVelocity", uAirVelocity)
       call MPAS_pool_get_array(atmosCoupling, "vAirVelocity", vAirVelocity)
       call MPAS_pool_get_array(atmosCoupling, "airLevelHeight", airLevelHeight)
       call MPAS_pool_get_array(atmosCoupling, "airSpecificHumidity", airSpecificHumidity)
       call MPAS_pool_get_array(atmosCoupling, "airDensity", airDensity)
       call MPAS_pool_get_array(atmosCoupling, "longwaveDown", longwaveDown)
       call MPAS_pool_get_array(atmosCoupling, "shortwaveVisibleDirectDown", shortwaveVisibleDirectDown)
       call MPAS_pool_get_array(atmosCoupling, "shortwaveVisibleDiffuseDown", shortwaveVisibleDiffuseDown)
       call MPAS_pool_get_array(atmosCoupling, "shortwaveIRDirectDown", shortwaveIRDirectDown)
       call MPAS_pool_get_array(atmosCoupling, "shortwaveIRDiffuseDown", shortwaveIRDiffuseDown)

       call MPAS_pool_get_array(atmosForcing, "windSpeed", windSpeed)

       call MPAS_pool_get_array(tracersAggregate, "iceAreaCell", iceAreaCell)

       call MPAS_pool_get_array(drag, "airDragCoefficient", airDragCoefficient)
       call MPAS_pool_get_array(drag, "airOceanDragCoefficientRatio", airOceanDragCoefficientRatio)

       call MPAS_pool_get_array(oceanFluxes, "oceanHeatFlux", oceanHeatFlux)
       call MPAS_pool_get_array(oceanFluxes, "oceanShortwaveFlux", oceanShortwaveFlux)

       call MPAS_pool_get_array(oceanAtmosphere, "airStressOceanU", airStressOceanU)
       call MPAS_pool_get_array(oceanAtmosphere, "airStressOceanV", airStressOceanV)
       call MPAS_pool_get_array(oceanAtmosphere, "atmosReferenceTemperature2mOcean", atmosReferenceTemperature2mOcean)
       call MPAS_pool_get_array(oceanAtmosphere, "atmosReferenceHumidity2mOcean", atmosReferenceHumidity2mOcean)
       call MPAS_pool_get_array(oceanAtmosphere, "albedoVisibleDirectOcean", albedoVisibleDirectOcean)
       call MPAS_pool_get_array(oceanAtmosphere, "albedoVisibleDiffuseOcean", albedoVisibleDiffuseOcean)
       call MPAS_pool_get_array(oceanAtmosphere, "albedoIRDirectOcean", albedoIRDirectOcean)
       call MPAS_pool_get_array(oceanAtmosphere, "albedoIRDiffuseOcean", albedoIRDiffuseOcean)
       call MPAS_pool_get_array(oceanAtmosphere, "longwaveUpOcean", longwaveUpOcean)
       call MPAS_pool_get_array(oceanAtmosphere, "sensibleHeatFluxOcean", sensibleHeatFluxOcean)
       call MPAS_pool_get_array(oceanAtmosphere, "latentHeatFluxOcean", latentHeatFluxOcean)
       call MPAS_pool_get_array(oceanAtmosphere, "evaporativeWaterFluxOcean", evaporativeWaterFluxOcean)

       do iCell = 1, nCellsSolve

          call colpkg_atm_boundary(&
               'ocn', &
               seaSurfaceTemperature(iCell), &
               airPotentialTemperature(iCell), &
               uAirVelocity(iCell), &
               vAirVelocity(iCell), &
               windSpeed(iCell), &
               airLevelHeight(iCell), &
               airSpecificHumidity(iCell), &
               airDensity(iCell), &
               airStressOceanU(iCell), &
               airStressOceanV(iCell), &
               atmosReferenceTemperature2mOcean(iCell), &
               atmosReferenceHumidity2mOcean(iCell), &
               potentialTemperatureDifference, &
               specificHumidityDifference, &
               latentTransferCoefficient, &
               sensibleTransferCoefficient, &
               airDragCoefficient(iCell), &
               airOceanDragCoefficientRatio(iCell))

          albedoVisibleDirectOcean(iCell)  = albocn
          albedoIRDirectOcean(iCell)       = albocn
          albedoVisibleDiffuseOcean(iCell) = albocn
          albedoIRDiffuseOcean(iCell)      = albocn

          call colpkg_ocn_mixed_layer(&
               albedoVisibleDirectOcean(iCell), &
               shortwaveVisibleDirectDown(iCell), &
               albedoIRDirectOcean(iCell), &
               shortwaveIRDirectDown(iCell), &
               albedoVisibleDiffuseOcean(iCell), &
               shortwaveVisibleDiffuseDown(iCell), &
               albedoIRDiffuseOcean(iCell), &
               shortwaveIRDiffuseDown(iCell), &
               seaSurfaceTemperature(iCell), &
               longwaveUpOcean(iCell), &
               sensibleHeatFluxOcean(iCell), &
               sensibleTransferCoefficient, &
               latentHeatFluxOcean(iCell), &
               latentTransferCoefficient, &
               evaporativeWaterFluxOcean(iCell), &
               longwaveDown(iCell), &
               potentialTemperatureDifference, &
               specificHumidityDifference, &
               iceAreaCell(iCell), &
               oceanHeatFlux(iCell), &
               oceanShortwaveFlux(iCell), &
               oceanMixedLayerDepth(iCell), &
               seaFreezingTemperature(iCell), &
               oceanHeatFluxConvergence(iCell), &
               freezingMeltingPotential(iCell), &
               config_dt)
          

       enddo ! iCell

       block => block % next
    enddo

  end subroutine cice_column_ocean_mixed_layer

!-----------------------------------------------------------------------
! CICE tracer object
!-----------------------------------------------------------------------

!|||||||||||||||||||||||||||||||||||||||||||||||||||||||||||||||||||||||
!
!  init_column_tracer_object
!
!> \brief 
!> \author Adrian K. Turner, LANL
!> \date 22nd January 2015
!> \details
!>  
!
!-----------------------------------------------------------------------

  subroutine init_column_tracer_object(domain, tracerObject)

    type(domain_type), intent(in) :: &
         domain

    type(ciceTracerObjectType), intent(inout) :: &
         tracerObject

    integer, pointer :: &
         nCategories, &
         nZBGCTracers

    logical, pointer :: &
         config_use_column_biogeochemistry

    call MPAS_pool_get_dimension(domain % blocklist % dimensions, "nCategories", nCategories)
    call MPAS_pool_get_dimension(domain % blocklist % dimensions, "nZBGCTracers", nZBGCTracers)

    call MPAS_pool_get_config(domain % configs, "config_use_column_biogeochemistry", config_use_column_biogeochemistry)

    ! get the number of CICE tracers in trcrn 
    call init_column_tracer_object_tracer_number(domain, tracerObject)

    ! allocate the category tracer array
    allocate(tracerObject % tracerArrayCategory(tracerObject % nTracers,nCategories))

    ! allocate the cell tracer array
    allocate(tracerObject % tracerArrayCell(tracerObject % nTracers))

    ! allocate other arrays
    allocate(tracerObject % parentIndex(tracerObject % nTracers))
    allocate(tracerObject % firstAncestorMask(tracerObject % nTracers, tracerObject % nBaseTracers))
    allocate(tracerObject % ancestorIndices(tracerObject % nTracers, tracerObject % nMaxAncestorTracers))
    allocate(tracerObject % ancestorNumber(tracerObject % nTracers))

    ! set the child indices
    call init_column_tracer_object_child_indices(domain, tracerObject)

    ! set the parent indices 
    call init_column_tracer_object_parent_indices(domain, tracerObject)

    ! set the first ancestor mask
    call init_column_tracer_object_first_ancestor_mask(domain, tracerObject)

    ! set the ancestor indices
    call init_column_tracer_object_ancestor_indices(domain, tracerObject)

    ! biogeochemistry
    if (config_use_column_biogeochemistry) then
    
       allocate(tracerObject % index_LayerIndexToDataArray(nZBGCTracers))
       allocate(tracerObject % index_LayerIndexToBioIndex(nZBGCTracers))

       ! set all indices for biogeochemistry including parent, ancestor and ancestor mask
       call init_column_tracer_object_for_biogeochemistry(domain, tracerObject)

    endif

  end subroutine init_column_tracer_object

!|||||||||||||||||||||||||||||||||||||||||||||||||||||||||||||||||||||||
!
!  init_column_tracer_object_tracer_number
!
!> \brief 
!> \author Adrian K. Turner, LANL
!> \date 22nd January 2015
!> \details
!>  
!
!-----------------------------------------------------------------------

  subroutine init_column_tracer_object_tracer_number(domain, tracerObject)

    type(domain_type), intent(in) :: &
         domain

    type(ciceTracerObjectType), intent(inout) :: &
         tracerObject

    logical, pointer :: &
         config_use_ice_age, &
         config_use_first_year_ice, &
         config_use_level_ice, &
         config_use_cesm_meltponds, &
         config_use_level_meltponds, &
         config_use_topo_meltponds, &
         config_use_aerosols, &
         config_use_brine, &
         config_use_column_biogeochemistry, &
         config_use_vertical_zsalinity, &
         config_use_vertical_biochemistry, &
         config_use_vertical_tracers, &
         config_use_skeletal_biochemistry, &
         config_use_nitrate, &
         config_use_carbon, &
         config_use_chlorophyll, &
         config_use_ammonium, &
         config_use_silicate, &
         config_use_DMS, &
         config_use_nonreactive, &
         config_use_humics, &
         config_use_DON, &
         config_use_iron, &
         config_use_zaerosols 
       
    integer, pointer :: &
         nIceLayers, &
         nSnowLayers, &
         nAerosols, &
         nBioLayers, &
         nBioLayersP3, &
         nAlgae, &
         nDOC, &
         nDIC, &
         nDON, &
         nParticulateIron, &
         nDissolvedIron, &
         nzAerosols

    integer :: &
         iLayers, &
         iBioTracers, &
         nMobileTracers

    call MPAS_pool_get_config(domain % configs, "config_use_ice_age", config_use_ice_age)
    call MPAS_pool_get_config(domain % configs, "config_use_first_year_ice", config_use_first_year_ice)
    call MPAS_pool_get_config(domain % configs, "config_use_level_ice", config_use_level_ice)
    call MPAS_pool_get_config(domain % configs, "config_use_cesm_meltponds", config_use_cesm_meltponds)
    call MPAS_pool_get_config(domain % configs, "config_use_level_meltponds", config_use_level_meltponds)
    call MPAS_pool_get_config(domain % configs, "config_use_topo_meltponds", config_use_topo_meltponds)
    call MPAS_pool_get_config(domain % configs, "config_use_aerosols", config_use_aerosols)

    call MPAS_pool_get_config(domain % configs, "config_use_column_biogeochemistry", config_use_column_biogeochemistry)
    call MPAS_pool_get_config(domain % configs, "config_use_brine", config_use_brine)
    call MPAS_pool_get_config(domain % configs, "config_use_vertical_zsalinity", config_use_vertical_zsalinity)
    call MPAS_pool_get_config(domain % configs, "config_use_vertical_tracers", config_use_vertical_tracers)
    call MPAS_pool_get_config(domain % configs, "config_use_skeletal_biochemistry", config_use_skeletal_biochemistry)
    call MPAS_pool_get_config(domain % configs, "config_use_vertical_biochemistry", config_use_vertical_biochemistry)
    call MPAS_pool_get_config(domain % configs, "config_use_nitrate", config_use_nitrate)
    call MPAS_pool_get_config(domain % configs, "config_use_carbon", config_use_carbon)
    call MPAS_pool_get_config(domain % configs, "config_use_chlorophyll", config_use_chlorophyll)
    call MPAS_pool_get_config(domain % configs, "config_use_ammonium", config_use_ammonium)
    call MPAS_pool_get_config(domain % configs, "config_use_silicate", config_use_silicate)
    call MPAS_pool_get_config(domain % configs, "config_use_DMS", config_use_DMS)
    call MPAS_pool_get_config(domain % configs, "config_use_nonreactive", config_use_nonreactive)
    call MPAS_pool_get_config(domain % configs, "config_use_humics", config_use_humics)
    call MPAS_pool_get_config(domain % configs, "config_use_DON", config_use_DON)
    call MPAS_pool_get_config(domain % configs, "config_use_iron", config_use_iron)
    call MPAS_pool_get_config(domain % configs, "config_use_zaerosols", config_use_zaerosols)

    call MPAS_pool_get_dimension(domain % blocklist % dimensions, "nIceLayers", nIceLayers)
    call MPAS_pool_get_dimension(domain % blocklist % dimensions, "nSnowLayers", nSnowLayers)
    call MPAS_pool_get_dimension(domain % blocklist % dimensions, "nAerosols", nAerosols)
    call MPAS_pool_get_dimension(domain % blocklist % dimensions, "nBioLayers", nBioLayers)
    call MPAS_pool_get_dimension(domain % blocklist % dimensions, "nBioLayersP3", nBioLayersP3)
    call MPAS_pool_get_dimension(domain % blocklist % dimensions, "nAlgae", nAlgae)
    call MPAS_pool_get_dimension(domain % blocklist % dimensions, "nDOC", nDOC)
    call MPAS_pool_get_dimension(domain % blocklist % dimensions, "nDIC", nDIC)
    call MPAS_pool_get_dimension(domain % blocklist % dimensions, "nDON", nDON)
    call MPAS_pool_get_dimension(domain % blocklist % dimensions, "nParticulateIron", nParticulateIron)
    call MPAS_pool_get_dimension(domain % blocklist % dimensions, "nDissolvedIron", nDissolvedIron)
    call MPAS_pool_get_dimension(domain % blocklist % dimensions, "nzAerosols", nzAerosols)

    !-----------------------------------------------------------------------
    ! physics
    !-----------------------------------------------------------------------

    ! surfaceTemperature
    tracerObject % nTracers = 1

    ! iceEnthalpy
    tracerObject % nTracers = tracerObject % nTracers + nIceLayers

    ! snowEnthalpy
    tracerObject % nTracers = tracerObject % nTracers + nSnowLayers

    ! ice Salinity
    tracerObject % nTracers = tracerObject % nTracers + nIceLayers

    ! iceAge
    if (config_use_ice_age) &
         tracerObject % nTracers = tracerObject % nTracers + 1

    ! firstYearIceArea
    if (config_use_first_year_ice) &
         tracerObject % nTracers = tracerObject % nTracers + 1

    ! level ice tracers
    if (config_use_level_ice) &
         tracerObject % nTracers = tracerObject % nTracers + 2
       
    ! pond tracers
    if (config_use_cesm_meltponds .or. &
        config_use_level_meltponds .or. &
        config_use_topo_meltponds) &
         tracerObject % nTracers = tracerObject % nTracers + 2

    ! level or topo ponds
    if (config_use_level_meltponds .or. &
        config_use_topo_meltponds) &
         tracerObject % nTracers = tracerObject % nTracers + 1

    ! aerosols
    if (config_use_aerosols) &
         tracerObject % nTracers = tracerObject % nTracers + nAerosols*4

    !-----------------------------------------------------------------------
    ! biogeochemistry
    !-----------------------------------------------------------------------

    if (config_use_column_biogeochemistry) then

       ! save tracer number without bio tracers counted
       tracerObject % nTracersNotBio = tracerObject % nTracers

       ! biogeochemical tracers
       tracerObject % nBioTracersLayer = 0

       ! brine height tracer
       if (config_use_brine) &
            tracerObject % nTracers = tracerObject % nTracers + 1

       ! vertical zSalinity
       if (config_use_vertical_zsalinity) then
          tracerObject % nTracers = tracerObject % nTracers + nBioLayers
          tracerObject % nBioTracersLayer = tracerObject % nBioTracersLayer + 1
       endif
       nMobileTracers = 0

       ! Skeletal Biogeochemistry
       if (config_use_skeletal_biochemistry) then
          iLayers = 1
          iBioTracers = 0

          ! Vertical Biogeochemistry
       elseif (config_use_vertical_tracers) then
          iLayers = nBioLayersP3
          iBioTracers = 1

       endif

       ! Algal nitrogen
       if (config_use_vertical_biochemistry .or. config_use_skeletal_biochemistry) then
          tracerObject % nTracers = tracerObject % nTracers + iLayers*nAlgae
          tracerObject % nBioTracersLayer = tracerObject % nBioTracersLayer + nAlgae * iBioTracers
          nMobileTracers = nMobileTracers + nAlgae
       endif

       ! nitrate
       if (config_use_nitrate) then
          tracerObject % nTracers = tracerObject % nTracers + iLayers
          tracerObject % nBioTracersLayer = tracerObject % nBioTracersLayer + 1 * iBioTracers
          nMobileTracers = nMobileTracers + 1
       endif

       ! carbon
       if (config_use_carbon) then
          tracerObject % nTracers = tracerObject % nTracers + iLayers * nDOC &
                                  + iLayers * nDIC
          tracerObject % nBioTracersLayer = tracerObject % nBioTracersLayer + (nDOC + nDIC) * iBioTracers
          nMobileTracers = nMobileTracers + nDIC + nDOC
       endif

       ! Algal chorophyll
       if (config_use_chlorophyll) then
          tracerObject % nTracers = tracerObject % nTracers + iLayers*nAlgae
          tracerObject % nBioTracersLayer = tracerObject % nBioTracersLayer + nAlgae * iBioTracers
          nMobileTracers = nMobileTracers + nAlgae
       endif

       ! ammonium
       if (config_use_ammonium) then
          tracerObject % nTracers = tracerObject % nTracers + iLayers
          tracerObject % nBioTracersLayer = tracerObject % nBioTracersLayer + 1 * iBioTracers
          nMobileTracers = nMobileTracers + 1
       endif

       ! silicate
       if (config_use_silicate) then
          tracerObject % nTracers = tracerObject % nTracers + iLayers
          tracerObject % nBioTracersLayer = tracerObject % nBioTracersLayer + 1 * iBioTracers
          nMobileTracers = nMobileTracers + 1
       endif

       ! DMS
       if (config_use_DMS) then
          tracerObject % nTracers = tracerObject % nTracers + iLayers * 3
          tracerObject % nBioTracersLayer = tracerObject % nBioTracersLayer + 3 * iBioTracers
          nMobileTracers = nMobileTracers + 3
       endif

       ! nonreactive mobile tracer
       if (config_use_nonreactive) then
          tracerObject % nTracers = tracerObject % nTracers + iLayers
          tracerObject % nBioTracersLayer = tracerObject % nBioTracersLayer + 1 * iBioTracers
          nMobileTracers = nMobileTracers + 1
       endif

       ! DON
       if (config_use_DON) then
          tracerObject % nTracers = tracerObject % nTracers + iLayers * nDON
          tracerObject % nBioTracersLayer = tracerObject % nBioTracersLayer + nDON * iBioTracers
          nMobileTracers = nMobileTracers + nDON
       endif

       ! iron
       if (config_use_iron) then
          tracerObject % nTracers = tracerObject % nTracers + iLayers * nParticulateIron &
                                  + iLayers * nDissolvedIron
          tracerObject % nBioTracersLayer = tracerObject % nBioTracersLayer + &
                                            (nParticulateIron + nDissolvedIron) * iBioTracers
          nMobileTracers = nMobileTracers + nParticulateIron + nDissolvedIron
       endif

       ! humic material
       if (config_use_humics) then
          tracerObject % nTracers = tracerObject % nTracers + iLayers
          tracerObject % nBioTracersLayer = tracerObject % nBioTracersLayer + 1 * iBioTracers
          nMobileTracers = nMobileTracers + 1
       endif

       ! zAerosols
       if (config_use_zaerosols) then
          tracerObject % nTracers = tracerObject % nTracers + iLayers * nzAerosols
          tracerObject % nBioTracersLayer = tracerObject % nBioTracersLayer + nzAerosols * iBioTracers
          nMobileTracers = nMobileTracers + nzAerosols
       endif

       ! mobile fraction of vertical tracers
       if (config_use_vertical_tracers) &
            tracerObject % nTracers = tracerObject % nTracers + nMobileTracers

    endif ! config_use_column_biogeochemistry

  end subroutine init_column_tracer_object_tracer_number

!|||||||||||||||||||||||||||||||||||||||||||||||||||||||||||||||||||||||
!
!  init_column_tracer_object_child_indices
!
!> \brief 
!> \author Adrian K. Turner, LANL
!> \date 22nd January 2015
!> \details
!>  
!
!-----------------------------------------------------------------------

  subroutine init_column_tracer_object_child_indices(domain, tracerObject)

    type(domain_type), intent(in) :: &
         domain

    type(ciceTracerObjectType), intent(inout) :: &
         tracerObject

    logical, pointer :: &
         config_use_ice_age, &
         config_use_first_year_ice, &
         config_use_level_ice, &
         config_use_cesm_meltponds, &
         config_use_level_meltponds, &
         config_use_topo_meltponds, &
         config_use_aerosols
    integer :: &
         nTracers

    integer, pointer :: &
         nIceLayers, &
         nSnowLayers

    integer, parameter :: indexMissingValue = 0

    call MPAS_pool_get_config(domain % configs, "config_use_ice_age", config_use_ice_age)
    call MPAS_pool_get_config(domain % configs, "config_use_first_year_ice", config_use_first_year_ice)
    call MPAS_pool_get_config(domain % configs, "config_use_level_ice", config_use_level_ice)
    call MPAS_pool_get_config(domain % configs, "config_use_cesm_meltponds", config_use_cesm_meltponds)
    call MPAS_pool_get_config(domain % configs, "config_use_level_meltponds", config_use_level_meltponds)
    call MPAS_pool_get_config(domain % configs, "config_use_topo_meltponds", config_use_topo_meltponds)
    call MPAS_pool_get_config(domain % configs, "config_use_aerosols", config_use_aerosols)

    call MPAS_pool_get_dimension(domain % blocklist % dimensions, "nIceLayers", nIceLayers)
    call MPAS_pool_get_dimension(domain % blocklist % dimensions, "nSnowLayers", nSnowLayers)

    ! ice/snow surface temperature
    tracerObject % index_surfaceTemperature = 1
    nTracers = 1

    ! ice enthalpy
    tracerObject % index_iceEnthalpy = nTracers + 1
    nTracers = nTracers + nIceLayers

    ! snow enthalpy
    tracerObject % index_snowEnthalpy = nTracers + 1
    nTracers = nTracers + nSnowLayers

    ! ice salinity
    tracerObject % index_iceSalinity = nTracers + 1
    nTracers = nTracers + nIceLayers

    ! ice age
    tracerObject % index_iceAge = indexMissingValue
    if (config_use_ice_age) then
       nTracers = nTracers + 1
       tracerObject % index_iceAge = nTracers
    endif

    ! first year ice
    tracerObject % index_firstYearIceArea = indexMissingValue
    if (config_use_first_year_ice) then
       nTracers = nTracers + 1
       tracerObject % index_firstYearIceArea = nTracers
    endif

    ! level ice
    tracerObject % index_levelIceArea   = indexMissingValue
    tracerObject % index_levelIceVolume = indexMissingValue
    if (config_use_level_ice) then
       nTracers = nTracers + 1
       tracerObject % index_levelIceArea = nTracers
       nTracers = nTracers + 1
       tracerObject % index_levelIceVolume = nTracers
    endif

    ! ponds
    tracerObject % index_pondArea         = indexMissingValue
    tracerObject % index_pondDepth        = indexMissingValue
    tracerObject % index_pondLidThickness = indexMissingValue

    if (config_use_cesm_meltponds .or. &
        config_use_level_meltponds .or. &
        config_use_topo_meltponds) then
       nTracers = nTracers + 1
       tracerObject % index_pondArea = nTracers
       nTracers = nTracers + 1
       tracerObject % index_pondDepth = nTracers
    endif
    if (config_use_level_meltponds) then
       nTracers = nTracers + 1
       tracerObject % index_pondLidThickness = nTracers
    endif
    if (config_use_topo_meltponds) then
       nTracers = nTracers + 1
       tracerObject % index_pondLidThickness = nTracers
    endif

    ! aerosols
    tracerObject % index_aerosols = indexMissingValue
    if (config_use_aerosols) then
       tracerObject % index_aerosols = nTracers + 1
    endif

    !-----------------------------------------------------------------------
    ! BGC indices are calculated in the column package
    !-----------------------------------------------------------------------
    
  end subroutine init_column_tracer_object_child_indices

!|||||||||||||||||||||||||||||||||||||||||||||||||||||||||||||||||||||||
!
!  init_column_tracer_object_parent_indices
!
!> \brief 
!> \author Adrian K. Turner, LANL
!> \date 22nd January 2015
!> \details
!>  
!
!-----------------------------------------------------------------------

  subroutine init_column_tracer_object_parent_indices(domain, tracerObject)

    type(domain_type), intent(in) :: &
         domain

    type(ciceTracerObjectType), intent(inout) :: &
         tracerObject

    logical, pointer :: &
         config_use_ice_age, &
         config_use_first_year_ice, &
         config_use_level_ice, &
         config_use_cesm_meltponds, &
         config_use_level_meltponds, &
         config_use_topo_meltponds, &
         config_use_aerosols
    
    integer :: &
         iIceLayer, &
         iSnowLayer, &
         iAerosol

    integer, pointer :: &
         nIceLayers, &
         nSnowLayers, &
         nAerosols 

    call MPAS_pool_get_config(domain % configs, "config_use_ice_age", config_use_ice_age)
    call MPAS_pool_get_config(domain % configs, "config_use_first_year_ice", config_use_first_year_ice)
    call MPAS_pool_get_config(domain % configs, "config_use_level_ice", config_use_level_ice)
    call MPAS_pool_get_config(domain % configs, "config_use_cesm_meltponds", config_use_cesm_meltponds)
    call MPAS_pool_get_config(domain % configs, "config_use_level_meltponds", config_use_level_meltponds)
    call MPAS_pool_get_config(domain % configs, "config_use_topo_meltponds", config_use_topo_meltponds)
    call MPAS_pool_get_config(domain % configs, "config_use_aerosols", config_use_aerosols)

    call MPAS_pool_get_dimension(domain % blocklist % dimensions, "nIceLayers", nIceLayers)
    call MPAS_pool_get_dimension(domain % blocklist % dimensions, "nSnowLayers", nSnowLayers)
    call MPAS_pool_get_dimension(domain % blocklist % dimensions, "nAerosols", nAerosols)

    ! ice/snow surface temperature
    tracerObject % parentIndex(tracerObject % index_surfaceTemperature) = 0

    ! ice enthalpy and salinity
    do iIceLayer = 1, nIceLayers
       tracerObject % parentIndex(tracerObject % index_iceEnthalpy + iIceLayer - 1) = 1
       tracerObject % parentIndex(tracerObject % index_iceSalinity + iIceLayer - 1) = 1
    enddo ! iIceLayer

    ! snow enthalpy
    do iSnowLayer = 1, nSnowLayers
       tracerObject % parentIndex(tracerObject % index_snowEnthalpy) = 2
    enddo ! iSnowLayer

    ! ice age
    if (config_use_ice_age) &
         tracerObject % parentIndex(tracerObject % index_iceAge) = 1

    ! first year ice
    if (config_use_first_year_ice) &
         tracerObject % parentIndex(tracerObject % index_firstYearIceArea) = 0

    ! level ice area
    if (config_use_level_ice) then
       tracerObject % parentIndex(tracerObject % index_levelIceArea)   = 0
       tracerObject % parentIndex(tracerObject % index_levelIceVolume) = 1
    endif

    ! cesm melt ponds
    if (config_use_cesm_meltponds) then
       tracerObject % parentIndex(tracerObject % index_pondArea)  = 0
       tracerObject % parentIndex(tracerObject % index_pondDepth) = 2 + tracerObject % index_pondArea
    endif

    ! level ice ponds
    if (config_use_level_meltponds) then
       tracerObject % parentIndex(tracerObject % index_pondArea)         = 2 + tracerObject % index_levelIceArea
       tracerObject % parentIndex(tracerObject % index_pondDepth)        = 2 + tracerObject % index_pondArea
       tracerObject % parentIndex(tracerObject % index_pondLidThickness) = 2 + tracerObject % index_pondArea
    endif

    ! topo melt ponds
    if (config_use_topo_meltponds) then
       tracerObject % parentIndex(tracerObject % index_pondArea)         = 0
       tracerObject % parentIndex(tracerObject % index_pondDepth)        = 2 + tracerObject % index_pondArea
       tracerObject % parentIndex(tracerObject % index_pondLidThickness) = 2 + tracerObject % index_pondArea
    endif

    ! aerosols
    if (config_use_aerosols) then
       do iAerosol = 1, nAerosols
          tracerObject % parentIndex(tracerObject % index_aerosols + (iAerosol-1)*4    ) = 2 ! snow
          tracerObject % parentIndex(tracerObject % index_aerosols + (iAerosol-1)*4 + 1) = 2 ! snow
          tracerObject % parentIndex(tracerObject % index_aerosols + (iAerosol-1)*4 + 2) = 1 ! ice
          tracerObject % parentIndex(tracerObject % index_aerosols + (iAerosol-1)*4 + 3) = 1 ! ice
       enddo ! iAerosol
    endif

    !-----------------------------------------------------------------------
    ! BGC parentIndices are calculated in the column package
    !-----------------------------------------------------------------------

  end subroutine init_column_tracer_object_parent_indices

!|||||||||||||||||||||||||||||||||||||||||||||||||||||||||||||||||||||||
!
!  init_column_tracer_object_first_ancestor_mask
!
!> \brief 
!> \author Adrian K. Turner, LANL
!> \date 3rd Feburary 2015
!> \details
!>  
!
!-----------------------------------------------------------------------

  subroutine init_column_tracer_object_first_ancestor_mask(domain, tracerObject)

    type(domain_type), intent(in) :: &
         domain

    type(ciceTracerObjectType), intent(inout) :: &
         tracerObject
    
    integer :: &
         iTracer

    ! mask for base quantity on which tracers are carried

    tracerObject % firstAncestorMask = 0.0_RKIND

    do iTracer = 1, tracerObject % nTracers

       if (tracerObject % parentIndex(iTracer) == 0) then
          
          ! ice area
          tracerObject % firstAncestorMask(iTracer,1) = 1.0_RKIND

       elseif (tracerObject % parentIndex(iTracer) == 1) then  ! ice volume

          ! ice volume
          tracerObject % firstAncestorMask(iTracer,2) = 1.0_RKIND

       elseif (tracerObject % parentIndex(iTracer) == 2) then  ! snow volume
          
          ! snow volume
          tracerObject % firstAncestorMask(iTracer,3) = 1.0_RKIND

       else
          
          ! default: ice area
          tracerObject % firstAncestorMask(iTracer,1) = 1.0_RKIND
          
       endif

    enddo ! iTracer

    !-----------------------------------------------------------------------
    ! BGC firstAncestorMasks are calculated in the column package
    !-----------------------------------------------------------------------

  end subroutine init_column_tracer_object_first_ancestor_mask

!|||||||||||||||||||||||||||||||||||||||||||||||||||||||||||||||||||||||
!
!  init_column_tracer_object_ancestor_indices
!
!> \brief 
!> \author Adrian K. Turner, LANL
!> \date 3rd Feburary 2015
!> \details
!>  
!
!-----------------------------------------------------------------------

  subroutine init_column_tracer_object_ancestor_indices(domain, tracerObject)

    type(domain_type), intent(in) :: &
         domain

    type(ciceTracerObjectType), intent(inout) :: &
         tracerObject

    logical, pointer :: &
         config_use_cesm_meltponds, &
         config_use_level_meltponds, &
         config_use_topo_meltponds

    call MPAS_pool_get_config(domain % configs, "config_use_cesm_meltponds", config_use_cesm_meltponds)
    call MPAS_pool_get_config(domain % configs, "config_use_level_meltponds", config_use_level_meltponds)
    call MPAS_pool_get_config(domain % configs, "config_use_topo_meltponds", config_use_topo_meltponds)

    ! initialize
    tracerObject % ancestorNumber = 0
    tracerObject % ancestorIndices = 0

    ! cesm meltponds
    if (config_use_cesm_meltponds) then

       ! melt pond depth
       tracerObject % ancestorNumber (tracerObject % index_pondDepth)   = 1
       tracerObject % ancestorIndices(tracerObject % index_pondDepth,1) = tracerObject % index_pondArea ! on melt pond area

    endif

    ! level melt ponds
    if (config_use_level_meltponds) then

       ! melt pond area
       tracerObject % ancestorNumber (tracerObject % index_pondArea)   = 1
       tracerObject % ancestorIndices(tracerObject % index_pondArea,1) = tracerObject % index_levelIceArea  ! on level ice area

       ! melt pond depth
       tracerObject % ancestorNumber (tracerObject % index_pondDepth)   = 2
       tracerObject % ancestorIndices(tracerObject % index_pondDepth,2) = tracerObject % index_pondArea  ! on melt pond area
       tracerObject % ancestorIndices(tracerObject % index_pondDepth,1) = tracerObject % index_levelIceArea  ! on level ice area

       ! refrozen pond lid
       tracerObject % ancestorNumber (tracerObject % index_pondLidThickness)   = 2
       tracerObject % ancestorIndices(tracerObject % index_pondLidThickness,2) = tracerObject % index_pondArea  ! on melt pond area
       tracerObject % ancestorIndices(tracerObject % index_pondLidThickness,1) = tracerObject % index_levelIceArea  ! on level ice area
       
    endif

    ! topographic melt ponds
    if (config_use_topo_meltponds) then

       ! melt pond depth
       tracerObject % ancestorNumber (tracerObject % index_pondDepth)   = 1
       tracerObject % ancestorIndices(tracerObject % index_pondDepth,1) = tracerObject % index_pondArea  ! on melt pond area
       
       ! refrozen pond lid
       tracerObject % ancestorNumber (tracerObject % index_pondLidThickness)   = 1
       tracerObject % ancestorIndices(tracerObject % index_pondLidThickness,1) = tracerObject % index_pondArea  ! on melt pond area
       
    endif

    !-----------------------------------------------------------------------
    ! BGC ancestorNumbers and ancestorIndices are calculated in the column package
    !-----------------------------------------------------------------------

  end subroutine init_column_tracer_object_ancestor_indices

!|||||||||||||||||||||||||||||||||||||||||||||||||||||||||||||||||||||||
!
!  set_cice_tracer_array_category
!
!> \brief 
!> \author Adrian K. Turner, LANL
!> \date 4th Feburary 2015
!> \details
!>  
!
!-----------------------------------------------------------------------

  subroutine set_cice_tracer_array_category(block, tracerObject, iCell, setPhysicsTracers, setBGCTracers)

    type(block_type), intent(inout) :: &
         block

    type(ciceTracerObjectType), intent(inout) :: &
         tracerObject

    integer, intent(in) :: &
         iCell

    logical, intent(in) :: &
         setPhysicsTracers, &
         setBGCTracers

    ! get physics tracers
    if (setPhysicsTracers) &
         call set_cice_physics_tracer_array_category(block, tracerObject, iCell)

    ! get BGC tracers
    if (setBGCTracers) &
         call set_cice_biogeochemistry_tracer_array_category(block, tracerObject, iCell)

  end subroutine set_cice_tracer_array_category

!|||||||||||||||||||||||||||||||||||||||||||||||||||||||||||||||||||||||
!
!  get_cice_tracer_array_category
!
!> \brief 
!> \author Adrian K. Turner, LANL
!> \date 4th Feburary 2015
!> \details
!>  
!
!-----------------------------------------------------------------------

  subroutine get_cice_tracer_array_category(block, tracerObject, iCell, getPhysicsTracers, getBGCTracers)

    type(block_type), intent(inout) :: &
         block

    type(ciceTracerObjectType), intent(in) :: &
         tracerObject

    integer, intent(in) :: &
         iCell

    logical, intent(in) :: &
         getPhysicsTracers, &
         getBGCTracers

    ! get physics tracers
    if (getPhysicsTracers) &
         call get_cice_physics_tracer_array_category(block, tracerObject, iCell)

    ! get BGC tracers
    if (getBGCTracers) &
         call get_cice_biogeochemistry_tracer_array_category(block, tracerObject, iCell)

  end subroutine get_cice_tracer_array_category
  
!|||||||||||||||||||||||||||||||||||||||||||||||||||||||||||||||||||||||
!
!  set_cice_tracer_array_cell
!
!> \brief 
!> \author Adrian K. Turner, LANL
!> \date 4th Feburary 2015
!> \details
!>  
!
!-----------------------------------------------------------------------

  subroutine set_cice_tracer_array_cell(block, tracerObject, iCell, setPhysicsTracers, setBGCTracers)

    type(block_type), intent(inout) :: &
         block

    type(ciceTracerObjectType), intent(inout) :: &
         tracerObject

    integer, intent(in) :: &
         iCell

    logical, intent(in) :: &
         setPhysicsTracers, &
         setBGCTracers

    ! get physics tracers
    if (setPhysicsTracers) &
         call set_cice_physics_tracer_array_cell(block, tracerObject, iCell)

    ! get BGC tracers
    if (setBGCTracers) &
         call set_cice_biogeochemistry_tracer_array_cell(block, tracerObject, iCell)

  end subroutine set_cice_tracer_array_cell
  
!|||||||||||||||||||||||||||||||||||||||||||||||||||||||||||||||||||||||
!
!  get_cice_tracer_array_cell
!
!> \brief 
!> \author Adrian K. Turner, LANL
!> \date 4th Feburary 2015
!> \details
!>  
!
!-----------------------------------------------------------------------

  subroutine get_cice_tracer_array_cell(block, tracerObject, iCell, getPhysicsTracers, getBGCTracers)

    type(block_type), intent(inout) :: &
         block

    type(ciceTracerObjectType), intent(in) :: &
         tracerObject

    integer, intent(in) :: &
         iCell

    logical, intent(in) :: &
         getPhysicsTracers, &
         getBGCTracers

    ! get physics tracers
    if (getPhysicsTracers) &
         call get_cice_physics_tracer_array_cell(block, tracerObject, iCell)

    ! get BGC tracers
    if (getBGCTracers) &
         call get_cice_biogeochemistry_tracer_array_cell(block, tracerObject, iCell)

  end subroutine get_cice_tracer_array_cell
  
!|||||||||||||||||||||||||||||||||||||||||||||||||||||||||||||||||||||||
!
!  set_cice_physics_tracer_array_category
!
!> \brief 
!> \author Adrian K. Turner, LANL
!> \date 4th Feburary 2015
!> \details
!>  
!
!-----------------------------------------------------------------------
  
  subroutine set_cice_physics_tracer_array_category(block, tracerObject, iCell)

    type(block_type), intent(in) :: &
         block

    type(ciceTracerObjectType), intent(inout) :: &
         tracerObject

    integer, intent(in) :: &
         iCell

    logical, pointer :: &
         config_use_ice_age, &
         config_use_first_year_ice, &
         config_use_level_ice, &
         config_use_cesm_meltponds, &
         config_use_level_meltponds, &
         config_use_topo_meltponds, &
         config_use_aerosols

    integer, pointer :: &
         nIceLayers, &
         nSnowLayers, &
         nAerosols

    type(MPAS_pool_type), pointer :: &
         tracers

    real(kind=RKIND), dimension(:,:,:), pointer :: &
         surfaceTemperature, &
         iceAge, &
         firstYearIceArea, &
         levelIceArea, &
         levelIceVolume, &
         pondArea, &
         pondDepth, &
         pondLidThickness, &
         iceEnthalpy, &
         snowEnthalpy, &
         iceSalinity, &
         snowScatteringAerosol, &
         snowBodyAerosol, &
         iceScatteringAerosol, &
         iceBodyAerosol

    integer :: &
         nTracers, &
         iAerosol

    call MPAS_pool_get_config(block % configs, "config_use_ice_age", config_use_ice_age)
    call MPAS_pool_get_config(block % configs, "config_use_first_year_ice", config_use_first_year_ice)
    call MPAS_pool_get_config(block % configs, "config_use_level_ice", config_use_level_ice)
    call MPAS_pool_get_config(block % configs, "config_use_cesm_meltponds", config_use_cesm_meltponds)
    call MPAS_pool_get_config(block % configs, "config_use_level_meltponds", config_use_level_meltponds)
    call MPAS_pool_get_config(block % configs, "config_use_topo_meltponds", config_use_topo_meltponds)
    call MPAS_pool_get_config(block % configs, "config_use_aerosols", config_use_aerosols)

    call MPAS_pool_get_dimension(block % dimensions, "nIceLayers", nIceLayers)
    call MPAS_pool_get_dimension(block % dimensions, "nSnowLayers", nSnowLayers)
    call MPAS_pool_get_dimension(block % dimensions, "nAerosols", nAerosols)

    call MPAS_pool_get_subpool(block % structs, "tracers", tracers)

    call MPAS_pool_get_array(tracers, "surfaceTemperature", surfaceTemperature, 1)
    call MPAS_pool_get_array(tracers, "iceEnthalpy", iceEnthalpy, 1)
    call MPAS_pool_get_array(tracers, "snowEnthalpy", snowEnthalpy, 1)
    call MPAS_pool_get_array(tracers, "iceSalinity", iceSalinity, 1)
    call MPAS_pool_get_array(tracers, "iceAge", iceAge, 1)
    call MPAS_pool_get_array(tracers, "firstYearIceArea", firstYearIceArea, 1)
    call MPAS_pool_get_array(tracers, "levelIceArea", levelIceArea, 1)
    call MPAS_pool_get_array(tracers, "levelIceVolume", levelIceVolume, 1)
    call MPAS_pool_get_array(tracers, "pondArea", pondArea, 1)
    call MPAS_pool_get_array(tracers, "pondDepth", pondDepth, 1)
    call MPAS_pool_get_array(tracers, "pondLidThickness", pondLidThickness, 1)
    call MPAS_pool_get_array(tracers, "snowScatteringAerosol", snowScatteringAerosol, 1)
    call MPAS_pool_get_array(tracers, "snowBodyAerosol", snowBodyAerosol, 1)
    call MPAS_pool_get_array(tracers, "iceScatteringAerosol", iceScatteringAerosol, 1)
    call MPAS_pool_get_array(tracers, "iceBodyAerosol", iceBodyAerosol, 1)

    nTracers = 1

    ! surfaceTemperature
    tracerObject % tracerArrayCategory(nTracers,:) = surfaceTemperature(1,:,iCell)
    nTracers = nTracers + 1

    ! iceEnthalpy
    tracerObject % tracerArrayCategory(nTracers:nTracers+nIceLayers-1,:) = iceEnthalpy(:,:,iCell)
    nTracers = nTracers + nIceLayers

    ! snowEnthalpy
    tracerObject % tracerArrayCategory(nTracers:nTracers+nSnowLayers-1,:) = snowEnthalpy(:,:,iCell)
    nTracers = nTracers + nSnowLayers

    ! ice Salinity
    tracerObject % tracerArrayCategory(nTracers:nTracers+nIceLayers-1,:) = iceSalinity(:,:,iCell)
    nTracers = nTracers + nIceLayers

    ! iceAge
    if (config_use_ice_age) then
       tracerObject % tracerArrayCategory(nTracers,:) = iceAge(1,:,iCell)
       nTracers = nTracers + 1
    endif

    ! firstYearIceArea
    if (config_use_first_year_ice) then
       tracerObject % tracerArrayCategory(nTracers,:) = firstYearIceArea(1,:,iCell)
       nTracers = nTracers + 1
    endif

    ! level ice tracers
    if (config_use_level_ice) then
       tracerObject % tracerArrayCategory(nTracers,:) = levelIceArea(1,:,iCell)
       nTracers = nTracers + 1
       tracerObject % tracerArrayCategory(nTracers,:) = levelIceVolume(1,:,iCell)
       nTracers = nTracers + 1
    endif
       
    ! pond tracers
    if (config_use_cesm_meltponds .or. &
        config_use_level_meltponds .or. &
        config_use_topo_meltponds) then
       tracerObject % tracerArrayCategory(nTracers,:) = pondArea(1,:,iCell)
       nTracers = nTracers + 1
       tracerObject % tracerArrayCategory(nTracers,:) = pondDepth(1,:,iCell)
       nTracers = nTracers + 1
    endif

    ! level or topo ponds
    if (config_use_level_meltponds .or. &
        config_use_topo_meltponds) then
       tracerObject % tracerArrayCategory(nTracers,:) = pondLidThickness(1,:,iCell)
       nTracers = nTracers + 1
    end if

    ! aerosols
    if (config_use_aerosols) then
       do iAerosol = 1, nAerosols

          tracerObject % tracerArrayCategory(nTracers+4*(iAerosol-1)  ,:) = snowScatteringAerosol(iAerosol,:,iCell)
          tracerObject % tracerArrayCategory(nTracers+4*(iAerosol-1)+1,:) = snowBodyAerosol(iAerosol,:,iCell)
          tracerObject % tracerArrayCategory(nTracers+4*(iAerosol-1)+2,:) = iceScatteringAerosol(iAerosol,:,iCell)
          tracerObject % tracerArrayCategory(nTracers+4*(iAerosol-1)+3,:) = iceBodyAerosol(iAerosol,:,iCell)   
          
       enddo ! iAerosol
    endif

  end subroutine set_cice_physics_tracer_array_category

!|||||||||||||||||||||||||||||||||||||||||||||||||||||||||||||||||||||||
!
!  get_cice_physics_tracer_array_category
!
!> \brief 
!> \author Adrian K. Turner, LANL
!> \date 4th Feburary 2015
!> \details
!>  
!
!-----------------------------------------------------------------------

  subroutine get_cice_physics_tracer_array_category(block, tracerObject, iCell)
    
    type(block_type), intent(inout) :: &
         block

    type(ciceTracerObjectType), intent(in) :: &
         tracerObject

    integer, intent(in) :: &
         iCell

    logical, pointer :: &
         config_use_ice_age, &
         config_use_first_year_ice, &
         config_use_level_ice, &
         config_use_cesm_meltponds, &
         config_use_level_meltponds, &
         config_use_topo_meltponds, &
         config_use_aerosols

    integer, pointer :: &
         nIceLayers, &
         nSnowLayers, &
         nAerosols

    type(MPAS_pool_type), pointer :: &
         tracers

    real(kind=RKIND), dimension(:,:,:), pointer :: &
         surfaceTemperature, &
         iceAge, &
         firstYearIceArea, &
         levelIceArea, &
         levelIceVolume, &
         pondArea, &
         pondDepth, &
         pondLidThickness, &
         iceEnthalpy, &
         snowEnthalpy, &
         iceSalinity, &
         snowScatteringAerosol, &
         snowBodyAerosol, &
         iceScatteringAerosol, &
         iceBodyAerosol

    integer :: &
         nTracers, &
         iAerosol

    call MPAS_pool_get_config(block % configs, "config_use_ice_age", config_use_ice_age)
    call MPAS_pool_get_config(block % configs, "config_use_first_year_ice", config_use_first_year_ice)
    call MPAS_pool_get_config(block % configs, "config_use_level_ice", config_use_level_ice)
    call MPAS_pool_get_config(block % configs, "config_use_cesm_meltponds", config_use_cesm_meltponds)
    call MPAS_pool_get_config(block % configs, "config_use_level_meltponds", config_use_level_meltponds)
    call MPAS_pool_get_config(block % configs, "config_use_topo_meltponds", config_use_topo_meltponds)
    call MPAS_pool_get_config(block % configs, "config_use_aerosols", config_use_aerosols)

    call MPAS_pool_get_dimension(block % dimensions, "nIceLayers", nIceLayers)
    call MPAS_pool_get_dimension(block % dimensions, "nSnowLayers", nSnowLayers)
    call MPAS_pool_get_dimension(block % dimensions, "nAerosols", nAerosols)

    call MPAS_pool_get_subpool(block % structs, "tracers", tracers)

    call MPAS_pool_get_array(tracers, "surfaceTemperature", surfaceTemperature, 1)
    call MPAS_pool_get_array(tracers, "iceEnthalpy", iceEnthalpy, 1)
    call MPAS_pool_get_array(tracers, "snowEnthalpy", snowEnthalpy, 1)
    call MPAS_pool_get_array(tracers, "iceSalinity", iceSalinity, 1)
    call MPAS_pool_get_array(tracers, "iceAge", iceAge, 1)
    call MPAS_pool_get_array(tracers, "firstYearIceArea", firstYearIceArea, 1)
    call MPAS_pool_get_array(tracers, "levelIceArea", levelIceArea, 1)
    call MPAS_pool_get_array(tracers, "levelIceVolume", levelIceVolume, 1)
    call MPAS_pool_get_array(tracers, "pondArea", pondArea, 1)
    call MPAS_pool_get_array(tracers, "pondDepth", pondDepth, 1)
    call MPAS_pool_get_array(tracers, "pondLidThickness", pondLidThickness, 1)
    call MPAS_pool_get_array(tracers, "snowScatteringAerosol", snowScatteringAerosol, 1)
    call MPAS_pool_get_array(tracers, "snowBodyAerosol", snowBodyAerosol, 1)
    call MPAS_pool_get_array(tracers, "iceScatteringAerosol", iceScatteringAerosol, 1)
    call MPAS_pool_get_array(tracers, "iceBodyAerosol", iceBodyAerosol, 1)

    nTracers = 1

    ! surfaceTemperature
    surfaceTemperature(1,:,iCell) = tracerObject % tracerArrayCategory(nTracers,:)
    nTracers = nTracers + 1

    ! iceEnthalpy
    iceEnthalpy(:,:,iCell) = tracerObject % tracerArrayCategory(nTracers:nTracers+nIceLayers-1,:)
    nTracers = nTracers + nIceLayers

    ! snowEnthalpy
    snowEnthalpy(:,:,iCell) = tracerObject % tracerArrayCategory(nTracers:nTracers+nSnowLayers-1,:)
    nTracers = nTracers + nSnowLayers

    ! ice Salinity
    iceSalinity(:,:,iCell) = tracerObject % tracerArrayCategory(nTracers:nTracers+nIceLayers-1,:)
    nTracers = nTracers + nIceLayers

    ! iceAge
    if (config_use_ice_age) then
       iceAge(1,:,iCell) = tracerObject % tracerArrayCategory(nTracers,:)
       nTracers = nTracers + 1
    endif

    ! firstYearIceArea
    if (config_use_first_year_ice) then
       firstYearIceArea(1,:,iCell) = tracerObject % tracerArrayCategory(nTracers,:)
       nTracers = nTracers + 1
    endif

    ! level ice tracers
    if (config_use_level_ice) then
       levelIceArea(1,:,iCell) = tracerObject % tracerArrayCategory(nTracers,:)
       nTracers = nTracers + 1
       levelIceVolume(1,:,iCell) = tracerObject % tracerArrayCategory(nTracers,:)
       nTracers = nTracers + 1
    endif
       
    ! pond tracers
    if (config_use_cesm_meltponds .or. &
        config_use_level_meltponds .or. &
        config_use_topo_meltponds) then
       pondArea(1,:,iCell) = tracerObject % tracerArrayCategory(nTracers,:)
       nTracers = nTracers + 1
       pondDepth(1,:,iCell) = tracerObject % tracerArrayCategory(nTracers,:)
       nTracers = nTracers + 1
    endif

    ! level or topo ponds
    if (config_use_level_meltponds .or. &
        config_use_topo_meltponds) then
       pondLidThickness(1,:,iCell) = tracerObject % tracerArrayCategory(nTracers,:)
       nTracers = nTracers + 1
    end if

    ! aerosols
    if (config_use_aerosols) then
       do iAerosol = 1, nAerosols

          snowScatteringAerosol(iAerosol,:,iCell) = tracerObject % tracerArrayCategory(nTracers+4*(iAerosol-1)  ,:)
          snowBodyAerosol(iAerosol,:,iCell)       = tracerObject % tracerArrayCategory(nTracers+4*(iAerosol-1)+1,:)
          iceScatteringAerosol(iAerosol,:,iCell)  = tracerObject % tracerArrayCategory(nTracers+4*(iAerosol-1)+2,:)
          iceBodyAerosol(iAerosol,:,iCell)        = tracerObject % tracerArrayCategory(nTracers+4*(iAerosol-1)+3,:)
          
       enddo ! iAerosol
    endif

  end subroutine get_cice_physics_tracer_array_category

!|||||||||||||||||||||||||||||||||||||||||||||||||||||||||||||||||||||||
!
!  set_cice_physics_tracer_array_cell
!
!> \brief 
!> \author Adrian K. Turner, LANL
!> \date 4th Feburary 2015
!> \details
!>  
!
!-----------------------------------------------------------------------
  
  subroutine set_cice_physics_tracer_array_cell(block, tracerObject, iCell)

    type(block_type), intent(in) :: &
         block

    type(ciceTracerObjectType), intent(inout) :: &
         tracerObject

    integer, intent(in) :: &
         iCell

    logical, pointer :: &
         config_use_ice_age, &
         config_use_first_year_ice, &
         config_use_level_ice, &
         config_use_cesm_meltponds, &
         config_use_level_meltponds, &
         config_use_topo_meltponds, &
         config_use_aerosols

    integer, pointer :: &
         nIceLayers, &
         nSnowLayers, &
         nAerosols

    type(MPAS_pool_type), pointer :: &
         tracers_aggregate

    real(kind=RKIND), dimension(:), pointer :: &
         surfaceTemperatureCell, &
         iceAgeCell, &
         firstYearIceAreaCell, &
         levelIceAreaCell, &
         levelIceVolumeCell, &
         pondAreaCell, &
         pondDepthCell, &
         pondLidThicknessCell

    real(kind=RKIND), dimension(:,:), pointer :: &
         iceEnthalpyCell, &
         snowEnthalpyCell, &
         iceSalinityCell, &
         snowScatteringAerosolCell, &
         snowBodyAerosolCell, &
         iceScatteringAerosolCell, &
         iceBodyAerosolCell

    integer :: &
         nTracers, &
         iAerosol

    call MPAS_pool_get_config(block % configs, "config_use_ice_age", config_use_ice_age)
    call MPAS_pool_get_config(block % configs, "config_use_first_year_ice", config_use_first_year_ice)
    call MPAS_pool_get_config(block % configs, "config_use_level_ice", config_use_level_ice)
    call MPAS_pool_get_config(block % configs, "config_use_cesm_meltponds", config_use_cesm_meltponds)
    call MPAS_pool_get_config(block % configs, "config_use_level_meltponds", config_use_level_meltponds)
    call MPAS_pool_get_config(block % configs, "config_use_topo_meltponds", config_use_topo_meltponds)
    call MPAS_pool_get_config(block % configs, "config_use_aerosols", config_use_aerosols)

    call MPAS_pool_get_dimension(block % dimensions, "nIceLayers", nIceLayers)
    call MPAS_pool_get_dimension(block % dimensions, "nSnowLayers", nSnowLayers)
    call MPAS_pool_get_dimension(block % dimensions, "nAerosols", nAerosols)

    call MPAS_pool_get_subpool(block % structs, "tracers_aggregate", tracers_aggregate)

    call MPAS_pool_get_array(tracers_aggregate, "surfaceTemperatureCell", surfaceTemperatureCell)
    call MPAS_pool_get_array(tracers_aggregate, "iceEnthalpyCell", iceEnthalpyCell)
    call MPAS_pool_get_array(tracers_aggregate, "snowEnthalpyCell", snowEnthalpyCell)
    call MPAS_pool_get_array(tracers_aggregate, "iceSalinityCell", iceSalinityCell)
    call MPAS_pool_get_array(tracers_aggregate, "iceAgeCell", iceAgeCell)
    call MPAS_pool_get_array(tracers_aggregate, "firstYearIceAreaCell", firstYearIceAreaCell)
    call MPAS_pool_get_array(tracers_aggregate, "levelIceAreaCell", levelIceAreaCell)
    call MPAS_pool_get_array(tracers_aggregate, "levelIceVolumeCell", levelIceVolumeCell)
    call MPAS_pool_get_array(tracers_aggregate, "pondAreaCell", pondAreaCell)
    call MPAS_pool_get_array(tracers_aggregate, "pondDepthCell", pondDepthCell)
    call MPAS_pool_get_array(tracers_aggregate, "pondLidThicknessCell", pondLidThicknessCell)
    call MPAS_pool_get_array(tracers_aggregate, "snowScatteringAerosolCell", snowScatteringAerosolCell)
    call MPAS_pool_get_array(tracers_aggregate, "snowBodyAerosolCell", snowBodyAerosolCell)
    call MPAS_pool_get_array(tracers_aggregate, "iceScatteringAerosolCell", iceScatteringAerosolCell)
    call MPAS_pool_get_array(tracers_aggregate, "iceBodyAerosolCell", iceBodyAerosolCell)

    nTracers = 1

    ! surfaceTemperature
    tracerObject % tracerArrayCell(nTracers) = surfaceTemperatureCell(iCell)
    nTracers = nTracers + 1

    ! iceEnthalpy
    tracerObject % tracerArrayCell(nTracers:nTracers+nIceLayers-1) = iceEnthalpyCell(:,iCell)
    nTracers = nTracers + nIceLayers

    ! snowEnthalpy
    tracerObject % tracerArrayCell(nTracers:nTracers+nSnowLayers-1) = snowEnthalpyCell(:,iCell)
    nTracers = nTracers + nSnowLayers

    ! ice Salinity
    tracerObject % tracerArrayCell(nTracers:nTracers+nIceLayers-1) = iceSalinityCell(:,iCell)
    nTracers = nTracers + nIceLayers

    ! iceAge
    if (config_use_ice_age) then
       tracerObject % tracerArrayCell(nTracers) = iceAgeCell(iCell)
       nTracers = nTracers + 1
    endif

    ! firstYearIceArea
    if (config_use_first_year_ice) then
       tracerObject % tracerArrayCell(nTracers) = firstYearIceAreaCell(iCell)
       nTracers = nTracers + 1
    endif

    ! level ice tracers
    if (config_use_level_ice) then
       tracerObject % tracerArrayCell(nTracers) = levelIceAreaCell(iCell)
       nTracers = nTracers + 1
       tracerObject % tracerArrayCell(nTracers) = levelIceVolumeCell(iCell)
       nTracers = nTracers + 1
    endif
       
    ! pond tracers
    if (config_use_cesm_meltponds .or. &
        config_use_level_meltponds .or. &
        config_use_topo_meltponds) then
       tracerObject % tracerArrayCell(nTracers) = pondAreaCell(iCell)
       nTracers = nTracers + 1
       tracerObject % tracerArrayCell(nTracers) = pondDepthCell(iCell)
       nTracers = nTracers + 1
    endif

    ! level or topo ponds
    if (config_use_level_meltponds .or. &
        config_use_topo_meltponds) then
       tracerObject % tracerArrayCell(nTracers) = pondLidThicknessCell(iCell)
       nTracers = nTracers + 1
    end if

    ! aerosols
    if (config_use_aerosols) then
       do iAerosol = 1, nAerosols

          tracerObject % tracerArrayCell(nTracers+4*(iAerosol-1)  ) = snowScatteringAerosolCell(iAerosol,iCell)
          tracerObject % tracerArrayCell(nTracers+4*(iAerosol-1)+1) = snowBodyAerosolCell(iAerosol,iCell)
          tracerObject % tracerArrayCell(nTracers+4*(iAerosol-1)+2) = iceScatteringAerosolCell(iAerosol,iCell)
          tracerObject % tracerArrayCell(nTracers+4*(iAerosol-1)+3) = iceBodyAerosolCell(iAerosol,iCell)   
          
       enddo ! iAerosol
    endif

  end subroutine set_cice_physics_tracer_array_cell

!|||||||||||||||||||||||||||||||||||||||||||||||||||||||||||||||||||||||
!
!  get_cice_physics_tracer_array_cell
!
!> \brief 
!> \author Adrian K. Turner, LANL
!> \date 4th Feburary 2015
!> \details
!>  
!
!-----------------------------------------------------------------------

  subroutine get_cice_physics_tracer_array_cell(block, tracerObject, iCell)

    type(block_type), intent(inout) :: &
         block

    type(ciceTracerObjectType), intent(in) :: &
         tracerObject

    integer, intent(in) :: &
         iCell

    logical, pointer :: &
         config_use_ice_age, &
         config_use_first_year_ice, &
         config_use_level_ice, &
         config_use_cesm_meltponds, &
         config_use_level_meltponds, &
         config_use_topo_meltponds, &
         config_use_aerosols

    integer, pointer :: &
         nIceLayers, &
         nSnowLayers, &
         nAerosols

    type(MPAS_pool_type), pointer :: &
         tracers_aggregate

    real(kind=RKIND), dimension(:), pointer :: &
         surfaceTemperatureCell, &
         iceAgeCell, &
         firstYearIceAreaCell, &
         levelIceAreaCell, &
         levelIceVolumeCell, &
         pondAreaCell, &
         pondDepthCell, &
         pondLidThicknessCell

    real(kind=RKIND), dimension(:,:), pointer :: &
         iceEnthalpyCell, &
         snowEnthalpyCell, &
         iceSalinityCell, &
         snowScatteringAerosolCell, &
         snowBodyAerosolCell, &
         iceScatteringAerosolCell, &
         iceBodyAerosolCell

    integer :: &
         nTracers, &
         iAerosol

    call MPAS_pool_get_config(block % configs, "config_use_ice_age", config_use_ice_age)
    call MPAS_pool_get_config(block % configs, "config_use_first_year_ice", config_use_first_year_ice)
    call MPAS_pool_get_config(block % configs, "config_use_level_ice", config_use_level_ice)
    call MPAS_pool_get_config(block % configs, "config_use_cesm_meltponds", config_use_cesm_meltponds)
    call MPAS_pool_get_config(block % configs, "config_use_level_meltponds", config_use_level_meltponds)
    call MPAS_pool_get_config(block % configs, "config_use_topo_meltponds", config_use_topo_meltponds)
    call MPAS_pool_get_config(block % configs, "config_use_aerosols", config_use_aerosols)

    call MPAS_pool_get_dimension(block % dimensions, "nIceLayers", nIceLayers)
    call MPAS_pool_get_dimension(block % dimensions, "nSnowLayers", nSnowLayers)
    call MPAS_pool_get_dimension(block % dimensions, "nAerosols", nAerosols)

    call MPAS_pool_get_subpool(block % structs, "tracers_aggregate", tracers_aggregate)

    call MPAS_pool_get_array(tracers_aggregate, "surfaceTemperatureCell", surfaceTemperatureCell)
    call MPAS_pool_get_array(tracers_aggregate, "iceEnthalpyCell", iceEnthalpyCell)
    call MPAS_pool_get_array(tracers_aggregate, "snowEnthalpyCell", snowEnthalpyCell)
    call MPAS_pool_get_array(tracers_aggregate, "iceSalinityCell", iceSalinityCell)
    call MPAS_pool_get_array(tracers_aggregate, "iceAgeCell", iceAgeCell)
    call MPAS_pool_get_array(tracers_aggregate, "firstYearIceAreaCell", firstYearIceAreaCell)
    call MPAS_pool_get_array(tracers_aggregate, "levelIceAreaCell", levelIceAreaCell)
    call MPAS_pool_get_array(tracers_aggregate, "levelIceVolumeCell", levelIceVolumeCell)
    call MPAS_pool_get_array(tracers_aggregate, "pondAreaCell", pondAreaCell)
    call MPAS_pool_get_array(tracers_aggregate, "pondDepthCell", pondDepthCell)
    call MPAS_pool_get_array(tracers_aggregate, "pondLidThicknessCell", pondLidThicknessCell)
    call MPAS_pool_get_array(tracers_aggregate, "snowScatteringAerosolCell", snowScatteringAerosolCell)
    call MPAS_pool_get_array(tracers_aggregate, "snowBodyAerosolCell", snowBodyAerosolCell)
    call MPAS_pool_get_array(tracers_aggregate, "iceScatteringAerosolCell", iceScatteringAerosolCell)
    call MPAS_pool_get_array(tracers_aggregate, "iceBodyAerosolCell", iceBodyAerosolCell)

    nTracers = 1

    ! surfaceTemperature
    surfaceTemperatureCell(iCell) = tracerObject % tracerArrayCell(nTracers)
    nTracers = nTracers + 1

    ! iceEnthalpy
    iceEnthalpyCell(:,iCell) = tracerObject % tracerArrayCell(nTracers:nTracers+nIceLayers-1)
    nTracers = nTracers + nIceLayers

    ! snowEnthalpy
    snowEnthalpyCell(:,iCell) = tracerObject % tracerArrayCell(nTracers:nTracers+nSnowLayers-1)
    nTracers = nTracers + nSnowLayers

    ! ice Salinity
    iceSalinityCell(:,iCell) = tracerObject % tracerArrayCell(nTracers:nTracers+nIceLayers-1)
    nTracers = nTracers + nIceLayers

    ! iceAge
    if (config_use_ice_age) then
       iceAgeCell(iCell) = tracerObject % tracerArrayCell(nTracers)
       nTracers = nTracers + 1
    endif

    ! firstYearIceArea
    if (config_use_first_year_ice) then
       firstYearIceAreaCell(iCell) = tracerObject % tracerArrayCell(nTracers)
       nTracers = nTracers + 1
    endif

    ! level ice tracers
    if (config_use_level_ice) then
       levelIceAreaCell(iCell) = tracerObject % tracerArrayCell(nTracers)
       nTracers = nTracers + 1
       levelIceVolumeCell(iCell) = tracerObject % tracerArrayCell(nTracers)
       nTracers = nTracers + 1
    endif
       
    ! pond tracers
    if (config_use_cesm_meltponds .or. &
        config_use_level_meltponds .or. &
        config_use_topo_meltponds) then
       pondAreaCell(iCell) = tracerObject % tracerArrayCell(nTracers)
       nTracers = nTracers + 1
       pondDepthCell(iCell) = tracerObject % tracerArrayCell(nTracers)
       nTracers = nTracers + 1
    endif

    ! level or topo ponds
    if (config_use_level_meltponds .or. &
        config_use_topo_meltponds) then
       pondLidThicknessCell(iCell) = tracerObject % tracerArrayCell(nTracers)
       nTracers = nTracers + 1
    end if

    ! aerosols
    if (config_use_aerosols) then
       do iAerosol = 1, nAerosols

          snowScatteringAerosolCell(iAerosol,iCell) = tracerObject % tracerArrayCell(nTracers+4*(iAerosol-1)  )
          snowBodyAerosolCell(iAerosol,iCell)       = tracerObject % tracerArrayCell(nTracers+4*(iAerosol-1)+1)
          iceScatteringAerosolCell(iAerosol,iCell)  = tracerObject % tracerArrayCell(nTracers+4*(iAerosol-1)+2)
          iceBodyAerosolCell(iAerosol,iCell)        = tracerObject % tracerArrayCell(nTracers+4*(iAerosol-1)+3)
          
       enddo ! iAerosol
    endif

  end subroutine get_cice_physics_tracer_array_cell

!|||||||||||||||||||||||||||||||||||||||||||||||||||||||||||||||||||||||
!
!  set_cice_biogeochemistry_array_category
!
!> \brief 
!> \author Nicole Jeffery 
!> \date 12th September 2015
!> \details
!>  
!
!-----------------------------------------------------------------------
  
  subroutine set_cice_biogeochemistry_tracer_array_category(block, tracerObject, iCell)

    type(block_type), intent(in) :: &
         block

    type(ciceTracerObjectType), intent(inout) :: &
         tracerObject

    integer, intent(in) :: &
         iCell

    logical, pointer :: &
         config_use_skeletal_biochemistry, &
         config_use_vertical_biochemistry, &
         config_use_vertical_zsalinity, &
         config_use_vertical_tracers, &
         config_use_brine, &
         config_use_nitrate, &
         config_use_carbon, &
         config_use_ammonium, &
         config_use_silicate, &
         config_use_DMS, &
         config_use_nonreactive, &
         config_use_humics, &
         config_use_DON, &
         config_use_iron, &
         config_use_zaerosols

    integer, pointer :: &
         nBioLayersP3, &
         nBioLayers, &
         nAlgae, &
         nDOC, &
         nDIC, &
         nDON, &
         nParticulateIron, &
         nDissolvedIron, &
         nzAerosols

    type(MPAS_pool_type), pointer :: &
         tracers

    real(kind=RKIND), dimension(:,:,:), pointer :: &
         skeletalAlgaeConc, &
         skeletalDOCConc, &
         skeletalDICConc, &
         skeletalDONConc, &
         skeletalDissolvedIronConc, &
         skeletalParticulateIronConc, &
         skeletalNitrateConc, &
         skeletalSilicateConc, &
         skeletalAmmoniumConc, &
         skeletalDMSConc, &
         skeletalDMSPpConc, &
         skeletalDMSPdConc, &
         skeletalNonreactiveConc, &
         skeletalHumicsConc, &
         verticalAlgaeConc, &
         verticalDOCConc, &
         verticalDICConc, &
         verticalDONConc, &
         verticalNitrateConc, &
         verticalSilicateConc, &
         verticalAmmoniumConc, &
         verticalDMSConc, &
         verticalDMSPpConc, &
         verticalDMSPdConc, &
         verticalNonreactiveConc, &
         verticalHumicsConc, &
         verticalParticulateIronConc, &
         verticalDissolvedIronConc, &
         verticalAerosolsConc, & 
         verticalSalinity, &
         brineFraction, &
         mobileFraction

    integer :: &
         iBioTracers, &
         iBioCount, &
         iLayers

    call MPAS_pool_get_config(block % configs, "config_use_skeletal_biochemistry", config_use_skeletal_biochemistry)
    call MPAS_pool_get_config(block % configs, "config_use_vertical_zsalinity", config_use_vertical_zsalinity)
    call MPAS_pool_get_config(block % configs, "config_use_vertical_biochemistry", config_use_vertical_biochemistry)
    call MPAS_pool_get_config(block % configs, "config_use_vertical_tracers", config_use_vertical_tracers)
    call MPAS_pool_get_config(block % configs, "config_use_brine", config_use_brine)
    call MPAS_pool_get_config(block % configs, "config_use_nitrate", config_use_nitrate)
    call MPAS_pool_get_config(block % configs, "config_use_carbon", config_use_carbon)
    call MPAS_pool_get_config(block % configs, "config_use_ammonium",config_use_ammonium)
    call MPAS_pool_get_config(block % configs, "config_use_silicate",config_use_silicate)
    call MPAS_pool_get_config(block % configs, "config_use_DMS",config_use_DMS)
    call MPAS_pool_get_config(block % configs, "config_use_nonreactive",config_use_nonreactive)
    call MPAS_pool_get_config(block % configs, "config_use_humics",config_use_humics)
    call MPAS_pool_get_config(block % configs, "config_use_DON",config_use_DON)
    call MPAS_pool_get_config(block % configs, "config_use_iron",config_use_iron)
    call MPAS_pool_get_config(block % configs, "config_use_zaerosols",config_use_zaerosols)

    call MPAS_pool_get_dimension(block % dimensions, "nBioLayers", nBioLayers)
    call MPAS_pool_get_dimension(block % dimensions, "nBioLayersP3", nBioLayersP3)
    call MPAS_pool_get_dimension(block % dimensions, "nzAerosols", nzAerosols)
    call MPAS_pool_get_dimension(block % dimensions, "nAlgae", nAlgae)
    call MPAS_pool_get_dimension(block % dimensions, "nDOC", nDOC)
    call MPAS_pool_get_dimension(block % dimensions, "nDIC", nDIC)
    call MPAS_pool_get_dimension(block % dimensions, "nDON", nDON)
    call MPAS_pool_get_dimension(block % dimensions, "nParticulateIron", nParticulateIron)
    call MPAS_pool_get_dimension(block % dimensions, "nDissolvedIron", nDissolvedIron)

    call MPAS_pool_get_subpool(block % structs, "tracers", tracers)

    call MPAS_pool_get_array(tracers, "skeletalAlgaeConc", skeletalAlgaeConc, 1)
    call MPAS_pool_get_array(tracers, "skeletalDOCConc", skeletalDOCConc, 1)
    call MPAS_pool_get_array(tracers, "skeletalDICConc", skeletalDICConc, 1)
    call MPAS_pool_get_array(tracers, "skeletalDONConc", skeletalDONConc, 1)
    call MPAS_pool_get_array(tracers, "skeletalNitrateConc", skeletalNitrateConc, 1)
    call MPAS_pool_get_array(tracers, "skeletalSilicateConc", skeletalSilicateConc, 1)
    call MPAS_pool_get_array(tracers, "skeletalAmmoniumConc", skeletalAmmoniumConc, 1)
    call MPAS_pool_get_array(tracers, "skeletalDMSConc", skeletalDMSConc, 1)
    call MPAS_pool_get_array(tracers, "skeletalDMSPpConc", skeletalDMSPpConc, 1)
    call MPAS_pool_get_array(tracers, "skeletalDMSPdConc", skeletalDMSPdConc, 1)
    call MPAS_pool_get_array(tracers, "skeletalNonreactiveConc", skeletalNonreactiveConc, 1)
    call MPAS_pool_get_array(tracers, "skeletalHumicsConc", skeletalHumicsConc, 1)
    call MPAS_pool_get_array(tracers, "skeletalParticulateIronConc", skeletalParticulateIronConc, 1)
    call MPAS_pool_get_array(tracers, "skeletalDissolvedIronConc", skeletalDissolvedIronConc, 1)
    call MPAS_pool_get_array(tracers, "verticalAlgaeConc", verticalAlgaeConc, 1)
    call MPAS_pool_get_array(tracers, "verticalDOCConc", verticalDOCConc, 1)
    call MPAS_pool_get_array(tracers, "verticalDICConc", verticalDICConc, 1)
    call MPAS_pool_get_array(tracers, "verticalDONConc", verticalDONConc, 1)
    call MPAS_pool_get_array(tracers, "verticalNitrateConc", verticalNitrateConc, 1)
    call MPAS_pool_get_array(tracers, "verticalSilicateConc", verticalSilicateConc, 1)
    call MPAS_pool_get_array(tracers, "verticalAmmoniumConc", verticalAmmoniumConc, 1)
    call MPAS_pool_get_array(tracers, "verticalDMSConc", verticalDMSConc, 1)
    call MPAS_pool_get_array(tracers, "verticalDMSPpConc", verticalDMSPpConc, 1)
    call MPAS_pool_get_array(tracers, "verticalDMSPdConc", verticalDMSPdConc, 1)
    call MPAS_pool_get_array(tracers, "verticalNonreactiveConc", verticalNonreactiveConc, 1)
    call MPAS_pool_get_array(tracers, "verticalHumicsConc", verticalHumicsConc, 1)
    call MPAS_pool_get_array(tracers, "verticalParticulateIronConc", verticalParticulateIronConc, 1)
    call MPAS_pool_get_array(tracers, "verticalDissolvedIronConc", verticalDissolvedIronConc, 1)
    call MPAS_pool_get_array(tracers, "verticalAerosolsConc", verticalAerosolsConc, 1)
    call MPAS_pool_get_array(tracers, "verticalSalinity", verticalSalinity, 1)
    call MPAS_pool_get_array(tracers, "brineFraction", brineFraction, 1)
    call MPAS_pool_get_array(tracers, "mobileFraction", mobileFraction, 1)

    ! biogeochemistry

    ! brine height fraction
    if (config_use_brine) &
         tracerObject % tracerArrayCategory(tracerObject % index_brineFraction,:) = brineFraction(1,:,iCell)

    if (config_use_skeletal_biochemistry) then

       ! algal nitrogen
       do iBioTracers = 1, nAlgae
          tracerObject % tracerArrayCategory(tracerObject % index_algaeConc(iBioTracers),:) = skeletalAlgaeConc(iBioTracers,:,iCell)
       enddo

       ! nitrate
       if (config_use_nitrate) &
            tracerObject % tracerArrayCategory(tracerObject % index_nitrateConc,:) = skeletalNitrateConc(1,:,iCell)

       ! DOC
       if (config_use_carbon) then
          do iBioTracers = 1, nDOC
             tracerObject % tracerArrayCategory(tracerObject % index_DOCConc(iBioTracers),:) = skeletalDOCConc(iBioTracers,:,iCell)
          enddo

          ! DIC
          do iBioTracers = 1, nDIC
             tracerObject % tracerArrayCategory(tracerObject % index_DICConc(iBioTracers),:) = skeletalDICConc(iBioTracers,:,iCell)
          enddo
       endif

       ! DON
       if (config_use_DON) then
          do iBioTracers = 1, nDON
             tracerObject % tracerArrayCategory(tracerObject % index_DONConc(iBioTracers),:) = skeletalDONConc(iBioTracers,:,iCell)
          enddo
       endif

       ! ammonium
       if (config_use_ammonium) &
            tracerObject % tracerArrayCategory(tracerObject % index_ammoniumConc,:) = skeletalAmmoniumConc(1,:,iCell)

       ! silicate
       if (config_use_silicate) &
            tracerObject % tracerArrayCategory(tracerObject % index_silicateConc,:) = skeletalSilicateConc(1,:,iCell)

       ! DMS, DMSPp, DMSPd
       if (config_use_DMS) then
          tracerObject % tracerArrayCategory(tracerObject % index_DMSConc,:) = skeletalDMSConc(1,:,iCell)
          tracerObject % tracerArrayCategory(tracerObject % index_DMSPpConc,:) = skeletalDMSPpConc(1,:,iCell)
          tracerObject % tracerArrayCategory(tracerObject % index_DMSPdConc,:) = skeletalDMSPdConc(1,:,iCell)
       endif

       ! nonreactive mobile tracer
       if (config_use_nonreactive) &
            tracerObject % tracerArrayCategory(tracerObject % index_nonreactiveConc,:) = skeletalNonreactiveConc(1,:,iCell)
       ! humic material
       if (config_use_humics) &
            tracerObject % tracerArrayCategory(tracerObject % index_humicsConc,:) = skeletalHumicsConc(1,:,iCell)

       ! Particulate and dissovled Iron
       if (config_use_iron) then
          do iBioTracers = 1, nParticulateIron
             tracerObject % tracerArrayCategory(tracerObject % index_particulateIronConc(iBioTracers),:) = skeletalParticulateIronConc(iBioTracers,:,iCell)
          enddo
          do iBioTracers = 1, nDissolvedIron
             tracerObject % tracerArrayCategory(tracerObject % index_dissolvedIronConc(iBioTracers),:) = skeletalDissolvedIronConc(iBioTracers,:,iCell)
          enddo
       endif

    elseif (config_use_vertical_tracers) then

       ! Fraction of biogeochemical tracer in the mobile phase
       do iLayers = 1, tracerObject % nBioTracers
          tracerObject % tracerArrayCategory(tracerObject % index_mobileFraction+iLayers-1,:) = mobileFraction(iLayers,:,iCell)
       enddo

       ! algal nitrogen
       if (config_use_vertical_biochemistry) then
          iBioCount = 0
          do iBioTracers = 1, nAlgae
             do iLayers = 1,nBioLayersP3
                iBiocount = iBiocount + 1
                tracerObject % tracerArrayCategory(tracerObject % index_algaeConc(iBioTracers)+iLayers-1,:) = verticalAlgaeConc(iBioCount,:,iCell)
             enddo
          enddo
       endif

       ! nitrate
       if (config_use_nitrate) then
          do iLayers = 1, nBioLayersP3
             tracerObject % tracerArrayCategory(tracerObject % index_nitrateConc + iLayers-1,:) = verticalNitrateConc(iLayers,:,iCell)
          enddo
       endif

       ! DOC
       if (config_use_carbon) then
          iBioCount = 0
          do iBioTracers = 1, nDOC
             do iLayers = 1,nBioLayersP3
                iBioCount = iBioCount + 1
                tracerObject % tracerArrayCategory(tracerObject % index_DOCConc(iBioTracers) + iLayers-1,:) = verticalDOCConc(iBioCount,:,iCell)
             enddo
          enddo
          iBioCount = 0

          ! DIC
          do iBioTracers = 1, nDIC
             do iLayers = 1,nBioLayersP3
                iBioCount = iBioCount + 1
                tracerObject % tracerArrayCategory(tracerObject % index_DICConc(iBioTracers) + iLayers-1,:) = verticalDICConc(iBioCount,:,iCell)
             enddo
          enddo
       endif

       ! DON
       if (config_use_DON) then
          iBioCount = 0
          do iBioTracers = 1, nDON
             do iLayers = 1,nBioLayersP3
                iBioCount = iBioCount + 1
                tracerObject % tracerArrayCategory(tracerObject % index_DONConc(iBioTracers) + iLayers-1,:) = verticalDONConc(iBioCount,:,iCell)
             enddo
          enddo
       endif

       ! ammonium
       if (config_use_ammonium) then
          do iLayers = 1, nBioLayersP3
             tracerObject % tracerArrayCategory(tracerObject % index_ammoniumConc + iLayers-1,:) = verticalAmmoniumConc(iLayers,:,iCell)
          enddo
       endif

       ! silicate
       if (config_use_silicate) then
          do iLayers = 1, nBioLayersP3
             tracerObject % tracerArrayCategory(tracerObject % index_silicateConc+iLayers-1,:) = verticalSilicateConc(iLayers,:,iCell)
          enddo
       endif

       ! DMS, DMSPp, DMSPd
       if (config_use_DMS) then
          do iLayers = 1, nBioLayersP3
             tracerObject % tracerArrayCategory(tracerObject % index_DMSConc+iLayers-1,:) = verticalDMSConc(iLayers,:,iCell)
             tracerObject % tracerArrayCategory(tracerObject % index_DMSPpConc+iLayers-1,:) = verticalDMSPpConc(iLayers,:,iCell)
             tracerObject % tracerArrayCategory(tracerObject % index_DMSPdConc+iLayers-1,:) = verticalDMSPdConc(iLayers,:,iCell)
          enddo
       endif

       ! nonreactive purely mobile tracers
       if (config_use_nonreactive) then
          do iLayers = 1, nBioLayersP3
             tracerObject % tracerArrayCategory(tracerObject % index_nonreactiveConc+iLayers-1,:) = verticalNonreactiveConc(iLayers,:,iCell)
          enddo
       endif

       ! humic material
       if (config_use_humics) then
          do iLayers = 1, nBioLayersP3
             tracerObject % tracerArrayCategory(tracerObject % index_humicsConc+iLayers-1,:) = verticalHumicsConc(iLayers,:,iCell)
          enddo
       endif

       ! particulate and dissolved Iron
       if (config_use_iron) then
          iBioCount = 0
          do iBioTracers = 1, nParticulateIron
             do iLayers = 1,nBioLayersP3
                iBioCount = iBioCount + 1
                tracerObject % tracerArrayCategory(tracerObject % index_particulateIronConc(iBioTracers)+iLayers-1,:) = verticalParticulateIronConc(iBioCount,:,iCell)
             enddo
          enddo
          iBioCount = 0
          do iBioTracers = 1, nDissolvedIron
             do iLayers = 1,nBioLayersP3
                iBioCount = iBioCount + 1
                tracerObject % tracerArrayCategory(tracerObject % index_dissolvedIronConc(iBioTracers)+iLayers-1,:) = verticalDissolvedIronConc(iBioCount,:,iCell)
             enddo
          enddo
       endif

       ! black carbon and dust aerosols
       if (config_use_zaerosols) then
          iBioCount = 0
          do iBioTracers = 1, nzAerosols
             do iLayers = 1,nBioLayersP3
                iBioCount = iBioCount + 1
                tracerObject % tracerArrayCategory(tracerObject % index_verticalAerosolsConc(iBioTracers)+iLayers-1,:) =  verticalAerosolsConc(iBioCount,:,iCell)
             enddo
          enddo
       endif

       ! salinity used with BL99 thermodynamics
       if (config_use_vertical_zsalinity) then
          do iLayers = 1, nBioLayers
             tracerObject % tracerArrayCategory(tracerObject % index_verticalSalinity+iLayers-1,:) = verticalSalinity(iLayers,:,iCell)
          enddo
       endif
    endif 

  end subroutine set_cice_biogeochemistry_tracer_array_category

!|||||||||||||||||||||||||||||||||||||||||||||||||||||||||||||||||||||||
!
!  get_cice_biogeochemistry_array_category
!
!> \brief 
!> \author Nicole Jeffery, LANL
!> \date 23rd September 2015
!> \details
!>  
!
!-----------------------------------------------------------------------

  subroutine get_cice_biogeochemistry_tracer_array_category(block, tracerObject, iCell)

    type(block_type), intent(inout) :: &
         block

    type(ciceTracerObjectType), intent(in) :: &
         tracerObject

    integer, intent(in) :: &
         iCell

    logical, pointer :: &
         config_use_skeletal_biochemistry, &
         config_use_vertical_biochemistry, &
         config_use_vertical_zsalinity, &
         config_use_vertical_tracers, &
         config_use_brine, &
         config_use_nitrate, &
         config_use_carbon, &
         config_use_ammonium, &
         config_use_silicate, &
         config_use_DMS, &
         config_use_nonreactive, &
         config_use_humics, &
         config_use_DON, &
         config_use_iron, &
         config_use_zaerosols

    integer, pointer :: &
         nBioLayersP3, &
         nBioLayers, &
         nAlgae, &
         nDOC, &
         nDIC, &
         nDON, &
         nParticulateIron, &
         nDissolvedIron, &
         nzAerosols

    type(MPAS_pool_type), pointer :: &
         tracers

    real(kind=RKIND), dimension(:,:,:), pointer :: &
         skeletalAlgaeConc, &
         skeletalDOCConc, &
         skeletalDICConc, &
         skeletalDONConc, &
         skeletalDissolvedIronConc, &
         skeletalParticulateIronConc, &
         skeletalNitrateConc, &
         skeletalSilicateConc, &
         skeletalAmmoniumConc, &
         skeletalDMSConc, &
         skeletalDMSPpConc, &
         skeletalDMSPdConc, &
         skeletalNonreactiveConc, &
         skeletalHumicsConc, &
         verticalAlgaeConc, &
         verticalDOCConc, &
         verticalDICConc, &
         verticalDONConc, &
         verticalNitrateConc, &
         verticalSilicateConc, &
         verticalAmmoniumConc, &
         verticalDMSConc, &
         verticalDMSPpConc, &
         verticalDMSPdConc, &
         verticalNonreactiveConc, &
         verticalHumicsConc, &
         verticalParticulateIronConc, &
         verticalDissolvedIronConc, &
         verticalAerosolsConc, & 
         verticalSalinity, &
         brineFraction, &
         mobileFraction

    integer :: &
         iBioTracers, &
         iBioCount, &
         iLayers

    call MPAS_pool_get_config(block % configs, "config_use_skeletal_biochemistry", config_use_skeletal_biochemistry)
    call MPAS_pool_get_config(block % configs, "config_use_vertical_biochemistry", config_use_vertical_biochemistry)
    call MPAS_pool_get_config(block % configs, "config_use_vertical_zsalinity", config_use_vertical_zsalinity)
    call MPAS_pool_get_config(block % configs, "config_use_vertical_tracers", config_use_vertical_tracers)
    call MPAS_pool_get_config(block % configs, "config_use_brine", config_use_brine)
    call MPAS_pool_get_config(block % configs, "config_use_nitrate", config_use_nitrate)
    call MPAS_pool_get_config(block % configs, "config_use_carbon", config_use_carbon)
    call MPAS_pool_get_config(block % configs, "config_use_ammonium",config_use_ammonium)
    call MPAS_pool_get_config(block % configs, "config_use_silicate",config_use_silicate)
    call MPAS_pool_get_config(block % configs, "config_use_DMS",config_use_DMS)
    call MPAS_pool_get_config(block % configs, "config_use_nonreactive",config_use_nonreactive)
    call MPAS_pool_get_config(block % configs, "config_use_humics",config_use_humics)
    call MPAS_pool_get_config(block % configs, "config_use_DON",config_use_DON)
    call MPAS_pool_get_config(block % configs, "config_use_iron",config_use_iron)
    call MPAS_pool_get_config(block % configs, "config_use_zaerosols",config_use_zaerosols)

    call MPAS_pool_get_dimension(block % dimensions, "nBioLayers", nBioLayers)
    call MPAS_pool_get_dimension(block % dimensions, "nBioLayersP3", nBioLayersP3)
    call MPAS_pool_get_dimension(block % dimensions, "nzAerosols", nzAerosols)
    call MPAS_pool_get_dimension(block % dimensions, "nAlgae", nAlgae)
    call MPAS_pool_get_dimension(block % dimensions, "nDOC", nDOC)
    call MPAS_pool_get_dimension(block % dimensions, "nDIC", nDIC)
    call MPAS_pool_get_dimension(block % dimensions, "nDON", nDON)
    call MPAS_pool_get_dimension(block % dimensions, "nParticulateIron", nParticulateIron)
    call MPAS_pool_get_dimension(block % dimensions, "nDissolvedIron", nDissolvedIron)

    call MPAS_pool_get_subpool(block % structs, "tracers", tracers)

    call MPAS_pool_get_array(tracers, "skeletalAlgaeConc", skeletalAlgaeConc, 1)
    call MPAS_pool_get_array(tracers, "skeletalDOCConc", skeletalDOCConc, 1)
    call MPAS_pool_get_array(tracers, "skeletalDICConc", skeletalDICConc, 1)
    call MPAS_pool_get_array(tracers, "skeletalDONConc", skeletalDONConc, 1)
    call MPAS_pool_get_array(tracers, "skeletalNitrateConc", skeletalNitrateConc, 1)
    call MPAS_pool_get_array(tracers, "skeletalSilicateConc", skeletalSilicateConc, 1)
    call MPAS_pool_get_array(tracers, "skeletalAmmoniumConc", skeletalAmmoniumConc, 1)
    call MPAS_pool_get_array(tracers, "skeletalDMSConc", skeletalDMSConc, 1)
    call MPAS_pool_get_array(tracers, "skeletalDMSPpConc", skeletalDMSPpConc, 1)
    call MPAS_pool_get_array(tracers, "skeletalDMSPdConc", skeletalDMSPdConc, 1)
    call MPAS_pool_get_array(tracers, "skeletalNonreactiveConc", skeletalNonreactiveConc, 1)
    call MPAS_pool_get_array(tracers, "skeletalHumicsConc", skeletalHumicsConc, 1)
    call MPAS_pool_get_array(tracers, "skeletalParticulateIronConc", skeletalParticulateIronConc, 1)
    call MPAS_pool_get_array(tracers, "skeletalDissolvedIronConc", skeletalDissolvedIronConc, 1)
    call MPAS_pool_get_array(tracers, "verticalAlgaeConc", verticalAlgaeConc, 1)
    call MPAS_pool_get_array(tracers, "verticalDOCConc", verticalDOCConc, 1)
    call MPAS_pool_get_array(tracers, "verticalDICConc", verticalDICConc, 1)
    call MPAS_pool_get_array(tracers, "verticalDONConc", verticalDONConc, 1)
    call MPAS_pool_get_array(tracers, "verticalNitrateConc", verticalNitrateConc, 1)
    call MPAS_pool_get_array(tracers, "verticalSilicateConc", verticalSilicateConc, 1)
    call MPAS_pool_get_array(tracers, "verticalAmmoniumConc", verticalAmmoniumConc, 1)
    call MPAS_pool_get_array(tracers, "verticalDMSConc", verticalDMSConc, 1)
    call MPAS_pool_get_array(tracers, "verticalDMSPpConc", verticalDMSPpConc, 1)
    call MPAS_pool_get_array(tracers, "verticalDMSPdConc", verticalDMSPdConc, 1)
    call MPAS_pool_get_array(tracers, "verticalNonreactiveConc", verticalNonreactiveConc, 1)
    call MPAS_pool_get_array(tracers, "verticalHumicsConc", verticalHumicsConc, 1)
    call MPAS_pool_get_array(tracers, "verticalParticulateIronConc", verticalParticulateIronConc, 1)
    call MPAS_pool_get_array(tracers, "verticalDissolvedIronConc", verticalDissolvedIronConc, 1)
    call MPAS_pool_get_array(tracers, "verticalAerosolsConc", verticalAerosolsConc, 1)
    call MPAS_pool_get_array(tracers, "verticalSalinity", verticalSalinity, 1)
    call MPAS_pool_get_array(tracers, "brineFraction", brineFraction, 1)
    call MPAS_pool_get_array(tracers, "mobileFraction", mobileFraction, 1)

    ! biogeochemistry
    ! brine height fraction 
    if (config_use_brine) &
         brineFraction(1,:,iCell) = tracerObject % tracerArrayCategory(tracerObject % index_brineFraction,:)

    if (config_use_skeletal_biochemistry) then

       ! algal nitrogen
       do iBioTracers = 1, nAlgae
          skeletalAlgaeConc(iBioTracers,:,iCell) = tracerObject % tracerArrayCategory(tracerObject % index_algaeConc(iBioTracers),:)
       enddo

       ! nitrate
       if (config_use_nitrate) &
            skeletalNitrateConc(1,:,iCell) = tracerObject % tracerArrayCategory(tracerObject % index_nitrateConc,:)

       if (config_use_carbon) then

          ! DOC
          do iBioTracers = 1, nDOC
             skeletalDOCConc(iBioTracers,:,iCell) =  tracerObject % tracerArrayCategory(tracerObject % index_DOCConc(iBioTracers),:)
          enddo

          ! DIC
          do iBioTracers = 1, nDIC
             skeletalDICConc(iBioTracers,:,iCell) =  tracerObject % tracerArrayCategory(tracerObject % index_DICConc(iBioTracers),:)
          enddo
       endif

       ! DON
       if (config_use_DON) then
          do iBioTracers = 1, nDON
             skeletalDONConc(iBioTracers,:,iCell) = tracerObject % tracerArrayCategory(tracerObject % index_DONConc(iBioTracers),:)
          enddo
       endif

       ! ammonium
       if (config_use_ammonium) &
            skeletalAmmoniumConc(1,:,iCell) = tracerObject % tracerArrayCategory(tracerObject % index_ammoniumConc,:)
       ! silicate
       if (config_use_silicate) &
            skeletalSilicateConc(1,:,iCell) = tracerObject % tracerArrayCategory(tracerObject % index_silicateConc,:)
       ! DNS, DMSPp, DMSPd
       if (config_use_DMS) then
          skeletalDMSConc(1,:,iCell) = tracerObject % tracerArrayCategory(tracerObject % index_DMSConc,:)
          skeletalDMSPpConc(1,:,iCell) = tracerObject % tracerArrayCategory(tracerObject % index_DMSPpConc,:)
          skeletalDMSPdConc(1,:,iCell) = tracerObject % tracerArrayCategory(tracerObject % index_DMSPdConc,:)
       endif

       ! nonreactive tracer
       if (config_use_nonreactive) &
            skeletalNonreactiveConc(1,:,iCell) = tracerObject % tracerArrayCategory(tracerObject % index_nonreactiveConc,:)
       ! humic material
       if (config_use_humics) &
            skeletalHumicsConc(1,:,iCell) = tracerObject % tracerArrayCategory(tracerObject % index_humicsConc,:)

       if (config_use_iron) then

          ! Particulate Iron
          do iBioTracers = 1, nParticulateIron
             skeletalParticulateIronConc(iBioTracers,:,iCell) = tracerObject % tracerArrayCategory(tracerObject % index_particulateIronConc(iBioTracers),:)
          enddo

          ! Dissolved Iron
          do iBioTracers = 1, nDissolvedIron
             skeletalDissolvedIronConc(iBioTracers,:,iCell) = tracerObject % tracerArrayCategory(tracerObject % index_dissolvedIronConc(iBioTracers),:)
          enddo
       endif

    elseif (config_use_vertical_tracers) then

       ! fraction of biogeochemical tracer in the mobile phase
       do iLayers = 1, tracerObject % nBioTracers
          mobileFraction(iLayers,:,iCell) = tracerObject % tracerArrayCategory(tracerObject % index_mobileFraction+iLayers-1,:)
       enddo

       if (config_use_vertical_biochemistry) then
          iBioCount = 0

          ! algal nitrogen
          do iBioTracers = 1, nAlgae
             do iLayers = 1,nBioLayersP3
                iBiocount = iBiocount + 1
                verticalAlgaeConc(iBioCount,:,iCell) = tracerObject % tracerArrayCategory(tracerObject % index_algaeConc(iBioTracers)+iLayers-1,:)
             enddo
          enddo
       endif

       ! nitrate
       if (config_use_nitrate) then
          do iLayers = 1, nBioLayersP3
             verticalNitrateConc(iLayers,:,iCell) = tracerObject % tracerArrayCategory(tracerObject % index_nitrateConc + iLayers-1,:)
          enddo
       endif

       if (config_use_carbon) then
          iBioCount = 0

          ! DOC
          do iBioTracers = 1, nDOC
             do iLayers = 1,nBioLayersP3
                iBioCount = iBioCount + 1
                verticalDOCConc(iBioCount,:,iCell) = tracerObject % tracerArrayCategory(tracerObject % index_DOCConc(iBioTracers) + iLayers-1,:)
             enddo
          enddo
          iBioCount = 0

          ! DIC
          do iBioTracers = 1, nDIC
             do iLayers = 1,nBioLayersP3
                iBioCount = iBioCount + 1
                verticalDICConc(iBioCount,:,iCell) = tracerObject % tracerArrayCategory(tracerObject % index_DICConc(iBioTracers) + iLayers-1,:)
             enddo
          enddo
       endif

       ! DON
       if (config_use_DON) then
          iBioCount = 0
          do iBioTracers = 1, nDON
             do iLayers = 1,nBioLayersP3
                iBioCount = iBioCount + 1
                verticalDONConc(iBioCount,:,iCell) = tracerObject % tracerArrayCategory(tracerObject % index_DONConc(iBioTracers) + iLayers-1,:)
             enddo
          enddo
       endif

       ! ammonium
       if (config_use_ammonium) then
          do iLayers = 1, nBioLayersP3
             verticalAmmoniumConc(iLayers,:,iCell) = tracerObject % tracerArrayCategory(tracerObject % index_ammoniumConc + iLayers-1,:)
          enddo
       endif

       ! silicate
       if (config_use_silicate) then
          do iLayers = 1, nBioLayersP3
             verticalSilicateConc(iLayers,:,iCell) = tracerObject % tracerArrayCategory(tracerObject % index_silicateConc+iLayers-1,:)
          enddo
       endif

       ! DMS, DMSPp, DMSPd
       if (config_use_DMS) then
          do iLayers = 1, nBioLayersP3
             verticalDMSConc(iLayers,:,iCell) = tracerObject % tracerArrayCategory(tracerObject % index_DMSConc+iLayers-1,:)
             verticalDMSPpConc(iLayers,:,iCell) = tracerObject % tracerArrayCategory(tracerObject % index_DMSPpConc+iLayers-1,:)
             verticalDMSPdConc(iLayers,:,iCell) = tracerObject % tracerArrayCategory(tracerObject % index_DMSPdConc+iLayers-1,:)
          enddo
       endif

       ! nonreactive tracer
       if (config_use_nonreactive) then
          do iLayers = 1, nBioLayersP3
             verticalNonreactiveConc(iLayers,:,iCell) = tracerObject % tracerArrayCategory(tracerObject % index_nonreactiveConc+iLayers-1,:)
          enddo
       endif

       ! humic material
       if (config_use_humics) then
          do iLayers = 1, nBioLayersP3
             verticalHumicsConc(iLayers,:,iCell) = tracerObject % tracerArrayCategory(tracerObject % index_humicsConc+iLayers-1,:)
          enddo
       endif

       if (config_use_iron) then
          iBioCount = 0

          ! particulate iron
          do iBioTracers = 1, nParticulateIron
             do iLayers = 1,nBioLayersP3
                iBioCount = iBioCount + 1
                verticalParticulateIronConc(iBioCount,:,iCell) = tracerObject % tracerArrayCategory(tracerObject % index_particulateIronConc(iBioTracers)+iLayers-1,:)
             enddo
          enddo
          iBioCount = 0

          ! dissolved iron
          do iBioTracers = 1, nDissolvedIron
             do iLayers = 1,nBioLayersP3
                iBioCount = iBioCount + 1
                verticalDissolvedIronConc(iBioCount,:,iCell) = tracerObject % tracerArrayCategory(tracerObject % index_dissolvedIronConc(iBioTracers)+iLayers-1,:)
             enddo
          enddo
       endif

       ! black carbon and dust aerosols
       if (config_use_zaerosols) then
          iBioCount = 0
          do iBioTracers = 1, nzAerosols
             do iLayers = 1,nBioLayersP3
                iBioCount = iBioCount + 1
                verticalAerosolsConc(iBioCount,:,iCell) = tracerObject % tracerArrayCategory(tracerObject % index_verticalAerosolsConc(iBioTracers)+iLayers-1,:)
             enddo
          enddo
       endif

       ! salinity used with BL99 thermodynamics
       if (config_use_vertical_zsalinity) then
          do iLayers = 1, nBioLayers
             verticalSalinity(iLayers,:,iCell) = tracerObject % tracerArrayCategory(tracerObject % index_verticalSalinity+iLayers-1,:)
          enddo
       endif
    endif
 
  end subroutine get_cice_biogeochemistry_tracer_array_category

!|||||||||||||||||||||||||||||||||||||||||||||||||||||||||||||||||||||||
!
!  set_cice_biogeochemistry_array_cell
!
!> \brief 
!> \author Nicole Jeffery, LANL
!> \date 23rd September 2015
!> \details
!>  
!
!-----------------------------------------------------------------------
  
  subroutine set_cice_biogeochemistry_tracer_array_cell(block, tracerObject, iCell)

    type(block_type), intent(in) :: &
         block

    type(ciceTracerObjectType), intent(inout) :: &
         tracerObject

    integer, intent(in) :: &
         iCell

    logical, pointer :: &
         config_use_skeletal_biochemistry, &
         config_use_vertical_biochemistry, &
         config_use_vertical_zsalinity, &
         config_use_vertical_tracers, &
         config_use_brine, &
         config_use_nitrate, &
         config_use_carbon, &
         config_use_ammonium, &
         config_use_silicate, &
         config_use_DMS, &
         config_use_nonreactive, &
         config_use_humics, &
         config_use_DON, &
         config_use_iron, &
         config_use_zaerosols

    integer, pointer :: &
         nBioLayersP3, &
         nBioLayers, &
         nAlgae, &
         nDOC, &
         nDIC, &
         nDON, &
         nParticulateIron, &
         nDissolvedIron, &
         nzAerosols

    type(MPAS_pool_type), pointer :: &
         tracers_aggregate

    real(kind=RKIND), dimension(:), pointer :: &
         brineFractionCell

    real(kind=RKIND), dimension(:,:), pointer :: &
         skeletalAlgaeConcCell, &
         skeletalDOCConcCell, &
         skeletalDICConcCell, &
         skeletalDONConcCell, &
         skeletalDissolvedIronConcCell, &
         skeletalParticulateIronConcCell, &
         skeletalNitrateConcCell, &
         skeletalSilicateConcCell, &
         skeletalAmmoniumConcCell, &
         skeletalDMSConcCell, &
         skeletalDMSPpConcCell, &
         skeletalDMSPdConcCell, &
         skeletalNonreactiveConcCell, &
         skeletalHumicsConcCell, &
         verticalAlgaeConcCell, &
         verticalDOCConcCell, &
         verticalDICConcCell, &
         verticalDONConcCell, &
         verticalNitrateConcCell, &
         verticalSilicateConcCell, &
         verticalAmmoniumConcCell, &
         verticalDMSConcCell, &
         verticalDMSPpConcCell, &
         verticalDMSPdConcCell, &
         verticalNonreactiveConcCell, &
         verticalHumicsConcCell, &
         verticalParticulateIronConcCell, &
         verticalDissolvedIronConcCell, &
         verticalAerosolsConcCell, & 
         verticalSalinityCell

    integer :: &
         iBioTracers, &
         iBioCount, & 
         iLayers

    call MPAS_pool_get_config(block % configs, "config_use_skeletal_biochemistry", config_use_skeletal_biochemistry)
    call MPAS_pool_get_config(block % configs, "config_use_vertical_biochemistry", config_use_vertical_biochemistry)
    call MPAS_pool_get_config(block % configs, "config_use_vertical_zsalinity", config_use_vertical_zsalinity)
    call MPAS_pool_get_config(block % configs, "config_use_vertical_tracers", config_use_vertical_tracers)
    call MPAS_pool_get_config(block % configs, "config_use_brine", config_use_brine)
    call MPAS_pool_get_config(block % configs, "config_use_nitrate", config_use_nitrate)
    call MPAS_pool_get_config(block % configs, "config_use_carbon", config_use_carbon)
    call MPAS_pool_get_config(block % configs, "config_use_ammonium",config_use_ammonium)
    call MPAS_pool_get_config(block % configs, "config_use_silicate",config_use_silicate)
    call MPAS_pool_get_config(block % configs, "config_use_DMS",config_use_DMS)
    call MPAS_pool_get_config(block % configs, "config_use_nonreactive",config_use_nonreactive)
    call MPAS_pool_get_config(block % configs, "config_use_humics",config_use_humics)
    call MPAS_pool_get_config(block % configs, "config_use_DON",config_use_DON)
    call MPAS_pool_get_config(block % configs, "config_use_iron",config_use_iron)
    call MPAS_pool_get_config(block % configs, "config_use_zaerosols",config_use_zaerosols)

    call MPAS_pool_get_dimension(block % dimensions, "nBioLayers", nBioLayers)
    call MPAS_pool_get_dimension(block % dimensions, "nBioLayersP3", nBioLayersP3)
    call MPAS_pool_get_dimension(block % dimensions, "nzAerosols", nzAerosols)
    call MPAS_pool_get_dimension(block % dimensions, "nAlgae", nAlgae)
    call MPAS_pool_get_dimension(block % dimensions, "nDOC", nDOC)
    call MPAS_pool_get_dimension(block % dimensions, "nDIC", nDIC)
    call MPAS_pool_get_dimension(block % dimensions, "nDON", nDON)
    call MPAS_pool_get_dimension(block % dimensions, "nParticulateIron", nParticulateIron)
    call MPAS_pool_get_dimension(block % dimensions, "nDissolvedIron", nDissolvedIron)

    call MPAS_pool_get_subpool(block % structs, "tracers_aggregate", tracers_aggregate)

    call MPAS_pool_get_array(tracers_aggregate, "skeletalAlgaeConcCell", skeletalAlgaeConcCell)
    call MPAS_pool_get_array(tracers_aggregate, "skeletalDOCConcCell", skeletalDOCConcCell)
    call MPAS_pool_get_array(tracers_aggregate, "skeletalDICConcCell", skeletalDICConcCell)
    call MPAS_pool_get_array(tracers_aggregate, "skeletalDONConcCell", skeletalDONConcCell)
    call MPAS_pool_get_array(tracers_aggregate, "skeletalNitrateConcCell", skeletalNitrateConcCell)
    call MPAS_pool_get_array(tracers_aggregate, "skeletalSilicateConcCell", skeletalSilicateConcCell)
    call MPAS_pool_get_array(tracers_aggregate, "skeletalAmmoniumConcCell", skeletalAmmoniumConcCell)
    call MPAS_pool_get_array(tracers_aggregate, "skeletalDMSConcCell", skeletalDMSConcCell)
    call MPAS_pool_get_array(tracers_aggregate, "skeletalDMSPpConcCell", skeletalDMSPpConcCell)
    call MPAS_pool_get_array(tracers_aggregate, "skeletalDMSPdConcCell", skeletalDMSPdConcCell)
    call MPAS_pool_get_array(tracers_aggregate, "skeletalNonreactiveConcCell", skeletalNonreactiveConcCell)
    call MPAS_pool_get_array(tracers_aggregate, "skeletalHumicsConcCell", skeletalHumicsConcCell)
    call MPAS_pool_get_array(tracers_aggregate, "skeletalParticulateIronConcCell", skeletalParticulateIronConcCell)
    call MPAS_pool_get_array(tracers_aggregate, "skeletalDissolvedIronConcCell", skeletalDissolvedIronConcCell)
    call MPAS_pool_get_array(tracers_aggregate, "verticalAlgaeConcCell", verticalAlgaeConcCell)
    call MPAS_pool_get_array(tracers_aggregate, "verticalDOCConcCell", verticalDOCConcCell)
    call MPAS_pool_get_array(tracers_aggregate, "verticalDICConcCell", verticalDICConcCell)
    call MPAS_pool_get_array(tracers_aggregate, "verticalDONConcCell", verticalDONConcCell)
    call MPAS_pool_get_array(tracers_aggregate, "verticalNitrateConcCell", verticalNitrateConcCell)
    call MPAS_pool_get_array(tracers_aggregate, "verticalSilicateConcCell", verticalSilicateConcCell)
    call MPAS_pool_get_array(tracers_aggregate, "verticalAmmoniumConcCell", verticalAmmoniumConcCell)
    call MPAS_pool_get_array(tracers_aggregate, "verticalDMSConcCell", verticalDMSConcCell)
    call MPAS_pool_get_array(tracers_aggregate, "verticalDMSPpConcCell", verticalDMSPpConcCell)
    call MPAS_pool_get_array(tracers_aggregate, "verticalDMSPdConcCell", verticalDMSPdConcCell)
    call MPAS_pool_get_array(tracers_aggregate, "verticalNonreactiveConcCell", verticalNonreactiveConcCell)
    call MPAS_pool_get_array(tracers_aggregate, "verticalHumicsConcCell", verticalHumicsConcCell)
    call MPAS_pool_get_array(tracers_aggregate, "verticalParticulateIronConcCell", verticalParticulateIronConcCell)
    call MPAS_pool_get_array(tracers_aggregate, "verticalDissolvedIronConcCell", verticalDissolvedIronConcCell)
    call MPAS_pool_get_array(tracers_aggregate, "verticalAerosolsConcCell", verticalAerosolsConcCell)
    call MPAS_pool_get_array(tracers_aggregate, "verticalSalinityCell", verticalSalinityCell)
    call MPAS_pool_get_array(tracers_aggregate, "brineFractionCell", brineFractionCell)

    ! biogeochemistry
    ! brine height fraction
    if (config_use_brine) &
         tracerObject % tracerArrayCell(tracerObject % index_brineFraction)  = brineFractionCell(iCell)

    if (config_use_skeletal_biochemistry) then

       ! algal nitrogen
       do iBioTracers = 1, nAlgae
          tracerObject % tracerArrayCell(tracerObject % index_algaeConc(iBioTracers)) = skeletalAlgaeConcCell(iBioTracers,iCell)
       enddo

       ! nitrate
       if (config_use_nitrate) &
            tracerObject % tracerArrayCell(tracerObject % index_nitrateConc)  = skeletalNitrateConcCell(1,iCell)

       if (config_use_carbon) then

          ! DOC
          do iBioTracers = 1, nDOC
             tracerObject % tracerArrayCell(tracerObject % index_DOCConc(iBioTracers)) = skeletalDOCConcCell(iBioTracers,iCell)
          enddo

          ! DIC
          do iBioTracers = 1, nDIC
             tracerObject % tracerArrayCell(tracerObject % index_DICConc(iBioTracers))  = skeletalDICConcCell(iBioTracers,iCell)
          enddo
       endif

       ! DON
       if (config_use_DON) then
          do iBioTracers = 1, nDON
             tracerObject % tracerArrayCell(tracerObject % index_DONConc(iBioTracers))  = skeletalDONConcCell(iBioTracers,iCell)
          enddo
       endif

       ! ammonium
       if (config_use_ammonium) &
            tracerObject % tracerArrayCell(tracerObject % index_ammoniumConc)  = skeletalAmmoniumConcCell(1,iCell)

       ! silicate
       if (config_use_silicate) &
            tracerObject % tracerArrayCell(tracerObject % index_silicateConc)  = skeletalSilicateConcCell(1,iCell)

       ! DMS, DMSPp, DMSPd
       if (config_use_DMS) then
          tracerObject % tracerArrayCell(tracerObject % index_DMSConc)  = skeletalDMSConcCell(1,iCell)
          tracerObject % tracerArrayCell(tracerObject % index_DMSPpConc) = skeletalDMSPpConcCell(1,iCell)
          tracerObject % tracerArrayCell(tracerObject % index_DMSPdConc) = skeletalDMSPdConcCell(1,iCell)
       endif

       ! nonreactive tracer
       if (config_use_nonreactive) &
            tracerObject % tracerArrayCell(tracerObject % index_nonreactiveConc) = skeletalNonreactiveConcCell(1,iCell)
       ! humic material
       if (config_use_humics) &
            tracerObject % tracerArrayCell(tracerObject % index_humicsConc)  = skeletalHumicsConcCell(1,iCell)

       if (config_use_iron) then

          ! particulate iron
          do iBioTracers = 1, nParticulateIron
             tracerObject % tracerArrayCell(tracerObject % index_particulateIronConc(iBioTracers))   = skeletalParticulateIronConcCell(iBioTracers,iCell)
          enddo

          ! dissolved iron
          do iBioTracers = 1, nDissolvedIron
             tracerObject % tracerArrayCell(tracerObject % index_dissolvedIronConc(iBioTracers))  = skeletalDissolvedIronConcCell(iBioTracers,iCell)
          enddo
       endif

    elseif (config_use_vertical_tracers) then

       if (config_use_vertical_biochemistry) then
          iBioCount = 0

          ! algal nitrogen
          do iBioTracers = 1, nAlgae
             do iLayers = 1,nBioLayersP3
                iBiocount = iBiocount + 1
                tracerObject % tracerArrayCell(tracerObject % index_algaeConc(iBioTracers)+iLayers-1)  = verticalAlgaeConcCell(iBioCount,iCell)
             enddo
          enddo
       endif

       ! nitrate
       if (config_use_nitrate) then
          do iLayers = 1, nBioLayersP3
             tracerObject % tracerArrayCell(tracerObject % index_nitrateConc + iLayers-1) = verticalNitrateConcCell(iLayers,iCell)
          enddo
       endif

       if (config_use_carbon) then
          iBioCount = 0

          ! DOC
          do iBioTracers = 1, nDOC
             do iLayers = 1,nBioLayersP3
                iBioCount = iBioCount + 1
                tracerObject % tracerArrayCell(tracerObject % index_DOCConc(iBioTracers) + iLayers-1)  = verticalDOCConcCell(iBioCount,iCell)
             enddo
          enddo
          iBioCount = 0

          ! DIC
          do iBioTracers = 1, nDIC
             do iLayers = 1,nBioLayersP3
                iBioCount = iBioCount + 1
                tracerObject % tracerArrayCell(tracerObject % index_DICConc(iBioTracers) + iLayers-1)  = verticalDICConcCell(iBioCount,iCell)
             enddo
          enddo
       endif

       ! DON
       if (config_use_DON) then
          iBioCount = 0
          do iBioTracers = 1, nDON
             do iLayers = 1,nBioLayersP3
                iBioCount = iBioCount + 1
                tracerObject % tracerArrayCell(tracerObject % index_DONConc(iBioTracers) + iLayers-1)  = verticalDONConcCell(iBioCount,iCell)
             enddo
          enddo
       endif

       ! ammonium
       if (config_use_ammonium) then
          do iLayers = 1, nBioLayersP3
             tracerObject % tracerArrayCell(tracerObject % index_ammoniumConc + iLayers-1)  = verticalAmmoniumConcCell(iLayers,iCell)
          enddo
       endif

       ! silicate
       if (config_use_silicate) then
          do iLayers = 1, nBioLayersP3
             tracerObject % tracerArrayCell(tracerObject % index_silicateConc+iLayers-1)  = verticalSilicateConcCell(iLayers,iCell)
          enddo
       endif

       ! DMS, DMSPp, DMSPd
       if (config_use_DMS) then
          do iLayers = 1, nBioLayersP3
             tracerObject % tracerArrayCell(tracerObject % index_DMSConc+iLayers-1)  = verticalDMSConcCell(iLayers,iCell)
             tracerObject % tracerArrayCell(tracerObject % index_DMSPpConc+iLayers-1)  = verticalDMSPpConcCell(iLayers,iCell)
             tracerObject % tracerArrayCell(tracerObject % index_DMSPdConc+iLayers-1)  = verticalDMSPdConcCell(iLayers,iCell)
          enddo
       endif

       ! nonreactive
       if (config_use_nonreactive) then
          do iLayers = 1, nBioLayersP3
             tracerObject % tracerArrayCell(tracerObject % index_nonreactiveConc+iLayers-1) =  verticalNonreactiveConcCell(iLayers,iCell)
          enddo
       endif

       ! humic material
       if (config_use_humics) then
          do iLayers = 1, nBioLayersP3
             tracerObject % tracerArrayCell(tracerObject % index_humicsConc+iLayers-1)  = verticalHumicsConcCell(iLayers,iCell)
          enddo
       endif

       if (config_use_iron) then
          iBioCount = 0

          ! particulate iron
          do iBioTracers = 1, nParticulateIron
             do iLayers = 1,nBioLayersP3
                iBioCount = iBioCount + 1
                tracerObject % tracerArrayCell(tracerObject % index_particulateIronConc(iBioTracers)+iLayers-1)  = verticalParticulateIronConcCell(iBioCount,iCell)
             enddo
          enddo
          iBioCount = 0

          ! dissolved iron
          do iBioTracers = 1, nDissolvedIron
             do iLayers = 1,nBioLayersP3
                iBioCount = iBioCount + 1
                tracerObject % tracerArrayCell(tracerObject % index_dissolvedIronConc(iBioTracers)+iLayers-1)  = verticalDissolvedIronConcCell(iBioCount,iCell)
             enddo
          enddo
       endif

       ! black carbon and dust aerosols
       if (config_use_zaerosols) then
          iBioCount = 0
          do iBioTracers = 1, nzAerosols
             do iLayers = 1,nBioLayersP3
                iBioCount = iBioCount + 1
                tracerObject % tracerArrayCell(tracerObject % index_verticalAerosolsConc(iBioTracers)+iLayers-1)  = verticalAerosolsConcCell(iBioCount,iCell)
             enddo
          enddo
       endif

       ! salinity for use with BL99 thermodynamics
       if (config_use_vertical_zsalinity) then
          do iLayers = 1, nBioLayers
             tracerObject % tracerArrayCell(tracerObject % index_verticalSalinity+iLayers-1)  = verticalSalinityCell(iLayers,iCell)
          enddo
       endif
    endif

  end subroutine set_cice_biogeochemistry_tracer_array_cell

!|||||||||||||||||||||||||||||||||||||||||||||||||||||||||||||||||||||||
!
!  get_cice_biogeochemistry_tracer_array_cell
!
!> \brief 
!> \author Nicole Jeffery
!> \date 23rd September 2015
!> \details
!>  
!
!-----------------------------------------------------------------------

  subroutine get_cice_biogeochemistry_tracer_array_cell(block, tracerObject, iCell)

    type(block_type), intent(inout) :: &
         block

    type(ciceTracerObjectType), intent(in) :: &
         tracerObject

    integer, intent(in) :: &
         iCell

    logical, pointer :: &
         config_use_skeletal_biochemistry, &
         config_use_vertical_biochemistry, &
         config_use_vertical_zsalinity, &
         config_use_vertical_tracers, &
         config_use_brine, &
         config_use_nitrate, &
         config_use_carbon, &
         config_use_ammonium, &
         config_use_silicate, &
         config_use_DMS, &
         config_use_nonreactive, &
         config_use_humics, &
         config_use_DON, &
         config_use_iron, &
         config_use_zaerosols

    integer, pointer :: &
         nBioLayersP3, &
         nBioLayers, &
         nAlgae, &
         nDOC, &
         nDIC, &
         nDON, &
         nParticulateIron, &
         nDissolvedIron, &
         nzAerosols

    type(MPAS_pool_type), pointer :: &
         tracers_aggregate

    real(kind=RKIND), dimension(:), pointer :: &
         brineFractionCell

    real(kind=RKIND), dimension(:,:), pointer :: &
         skeletalAlgaeConcCell, &
         skeletalDOCConcCell, &
         skeletalDICConcCell, &
         skeletalDONConcCell, &
         skeletalDissolvedIronConcCell, &
         skeletalParticulateIronConcCell, &
         skeletalNitrateConcCell, &
         skeletalSilicateConcCell, &
         skeletalAmmoniumConcCell, &
         skeletalDMSConcCell, &
         skeletalDMSPpConcCell, &
         skeletalDMSPdConcCell, &
         skeletalNonreactiveConcCell, &
         skeletalHumicsConcCell, &
         verticalAlgaeConcCell, &
         verticalDOCConcCell, &
         verticalDICConcCell, &
         verticalDONConcCell, &
         verticalNitrateConcCell, &
         verticalSilicateConcCell, &
         verticalAmmoniumConcCell, &
         verticalDMSConcCell, &
         verticalDMSPpConcCell, &
         verticalDMSPdConcCell, &
         verticalNonreactiveConcCell, &
         verticalHumicsConcCell, &
         verticalParticulateIronConcCell, &
         verticalDissolvedIronConcCell, &
         verticalAerosolsConcCell, & 
         verticalSalinityCell

    integer :: &
         iBioTracers, &
         iBioCount, &
         iLayers

    call MPAS_pool_get_config(block % configs, "config_use_skeletal_biochemistry", config_use_skeletal_biochemistry)
    call MPAS_pool_get_config(block % configs, "config_use_vertical_biochemistry", config_use_vertical_biochemistry)
    call MPAS_pool_get_config(block % configs, "config_use_vertical_zsalinity", config_use_vertical_zsalinity)
    call MPAS_pool_get_config(block % configs, "config_use_vertical_tracers", config_use_vertical_tracers)
    call MPAS_pool_get_config(block % configs, "config_use_brine", config_use_brine)
    call MPAS_pool_get_config(block % configs, "config_use_nitrate", config_use_nitrate)
    call MPAS_pool_get_config(block % configs, "config_use_carbon", config_use_carbon)
    call MPAS_pool_get_config(block % configs, "config_use_ammonium",config_use_ammonium)
    call MPAS_pool_get_config(block % configs, "config_use_silicate",config_use_silicate)
    call MPAS_pool_get_config(block % configs, "config_use_DMS",config_use_DMS)
    call MPAS_pool_get_config(block % configs, "config_use_nonreactive",config_use_nonreactive)
    call MPAS_pool_get_config(block % configs, "config_use_humics",config_use_humics)
    call MPAS_pool_get_config(block % configs, "config_use_DON",config_use_DON)
    call MPAS_pool_get_config(block % configs, "config_use_iron",config_use_iron)
    call MPAS_pool_get_config(block % configs, "config_use_zaerosols",config_use_zaerosols)

    call MPAS_pool_get_dimension(block % dimensions, "nBioLayers", nBioLayers)
    call MPAS_pool_get_dimension(block % dimensions, "nBioLayersP3", nBioLayersP3)
    call MPAS_pool_get_dimension(block % dimensions, "nzAerosols", nzAerosols)
    call MPAS_pool_get_dimension(block % dimensions, "nAlgae", nAlgae)
    call MPAS_pool_get_dimension(block % dimensions, "nDOC", nDOC)
    call MPAS_pool_get_dimension(block % dimensions, "nDIC", nDIC)
    call MPAS_pool_get_dimension(block % dimensions, "nDON", nDON)
    call MPAS_pool_get_dimension(block % dimensions, "nParticulateIron", nParticulateIron)
    call MPAS_pool_get_dimension(block % dimensions, "nDissolvedIron", nDissolvedIron)

    call MPAS_pool_get_subpool(block % structs, "tracers_aggregate", tracers_aggregate)

    call MPAS_pool_get_array(tracers_aggregate, "skeletalAlgaeConcCell", skeletalAlgaeConcCell)
    call MPAS_pool_get_array(tracers_aggregate, "skeletalDOCConcCell", skeletalDOCConcCell)
    call MPAS_pool_get_array(tracers_aggregate, "skeletalDICConcCell", skeletalDICConcCell)
    call MPAS_pool_get_array(tracers_aggregate, "skeletalDONConcCell", skeletalDONConcCell)
    call MPAS_pool_get_array(tracers_aggregate, "skeletalNitrateConcCell", skeletalNitrateConcCell)
    call MPAS_pool_get_array(tracers_aggregate, "skeletalSilicateConcCell", skeletalSilicateConcCell)
    call MPAS_pool_get_array(tracers_aggregate, "skeletalAmmoniumConcCell", skeletalAmmoniumConcCell)
    call MPAS_pool_get_array(tracers_aggregate, "skeletalDMSConcCell", skeletalDMSConcCell)
    call MPAS_pool_get_array(tracers_aggregate, "skeletalDMSPpConcCell", skeletalDMSPpConcCell)
    call MPAS_pool_get_array(tracers_aggregate, "skeletalDMSPdConcCell", skeletalDMSPdConcCell)
    call MPAS_pool_get_array(tracers_aggregate, "skeletalNonreactiveConcCell", skeletalNonreactiveConcCell)
    call MPAS_pool_get_array(tracers_aggregate, "skeletalHumicsConcCell", skeletalHumicsConcCell)
    call MPAS_pool_get_array(tracers_aggregate, "skeletalParticulateIronConcCell", skeletalParticulateIronConcCell)
    call MPAS_pool_get_array(tracers_aggregate, "skeletalDissolvedIronConcCell", skeletalDissolvedIronConcCell)
    call MPAS_pool_get_array(tracers_aggregate, "verticalAlgaeConcCell", verticalAlgaeConcCell)
    call MPAS_pool_get_array(tracers_aggregate, "verticalDOCConcCell", verticalDOCConcCell)
    call MPAS_pool_get_array(tracers_aggregate, "verticalDICConcCell", verticalDICConcCell)
    call MPAS_pool_get_array(tracers_aggregate, "verticalDONConcCell", verticalDONConcCell)
    call MPAS_pool_get_array(tracers_aggregate, "verticalNitrateConcCell", verticalNitrateConcCell)
    call MPAS_pool_get_array(tracers_aggregate, "verticalSilicateConcCell", verticalSilicateConcCell)
    call MPAS_pool_get_array(tracers_aggregate, "verticalAmmoniumConcCell", verticalAmmoniumConcCell)
    call MPAS_pool_get_array(tracers_aggregate, "verticalDMSConcCell", verticalDMSConcCell)
    call MPAS_pool_get_array(tracers_aggregate, "verticalDMSPpConcCell", verticalDMSPpConcCell)
    call MPAS_pool_get_array(tracers_aggregate, "verticalDMSPdConcCell", verticalDMSPdConcCell)
    call MPAS_pool_get_array(tracers_aggregate, "verticalNonreactiveConcCell", verticalNonreactiveConcCell)
    call MPAS_pool_get_array(tracers_aggregate, "verticalHumicsConcCell", verticalHumicsConcCell)
    call MPAS_pool_get_array(tracers_aggregate, "verticalParticulateIronConcCell", verticalParticulateIronConcCell)
    call MPAS_pool_get_array(tracers_aggregate, "verticalDissolvedIronConcCell", verticalDissolvedIronConcCell)
    call MPAS_pool_get_array(tracers_aggregate, "verticalAerosolsConcCell", verticalAerosolsConcCell)
    call MPAS_pool_get_array(tracers_aggregate, "verticalSalinityCell", verticalSalinityCell)
    call MPAS_pool_get_array(tracers_aggregate, "brineFractionCell", brineFractionCell)

    ! biogeochemistry
    ! brine height fraction
    if (config_use_brine) &
         brineFractionCell(iCell) = tracerObject % tracerArrayCell(tracerObject % index_brineFraction)

    if (config_use_skeletal_biochemistry) then

       ! algal nitrogen
       do iBioTracers = 1, nAlgae
          skeletalAlgaeConcCell(iBioTracers,iCell) = tracerObject % tracerArrayCell(tracerObject % index_algaeConc(iBioTracers))
       enddo

       ! nitrate
       if (config_use_nitrate) &
            skeletalNitrateConcCell(1,iCell) = tracerObject % tracerArrayCell(tracerObject % index_nitrateConc)

       if (config_use_carbon) then

          ! DOC
          do iBioTracers = 1, nDOC
             skeletalDOCConcCell(iBioTracers,iCell) =  tracerObject % tracerArrayCell(tracerObject % index_DOCConc(iBioTracers))
          enddo

          ! DIC
          do iBioTracers = 1, nDIC
             skeletalDICConcCell(iBioTracers,iCell) = tracerObject % tracerArrayCell(tracerObject % index_DICConc(iBioTracers))
          enddo
       endif

       ! DON
       if (config_use_DON) then
          do iBioTracers = 1, nDON
             skeletalDONConcCell(iBioTracers,iCell) = tracerObject % tracerArrayCell(tracerObject % index_DONConc(iBioTracers))
          enddo
       endif

       ! ammonium
       if (config_use_ammonium) &
            skeletalAmmoniumConcCell(1,iCell) = tracerObject % tracerArrayCell(tracerObject % index_ammoniumConc)

       ! silicate
       if (config_use_silicate) &
            skeletalSilicateConcCell(1,iCell) = tracerObject % tracerArrayCell(tracerObject % index_silicateConc)

       ! DMS
       if (config_use_DMS) then
          skeletalDMSConcCell(1,iCell) = tracerObject % tracerArrayCell(tracerObject % index_DMSConc)
          skeletalDMSPpConcCell(1,iCell) = tracerObject % tracerArrayCell(tracerObject % index_DMSPpConc)
          skeletalDMSPdConcCell(1,iCell) = tracerObject % tracerArrayCell(tracerObject % index_DMSPdConc)
       endif

       ! nonreactive tracer
       if (config_use_nonreactive) &
            skeletalNonreactiveConcCell(1,iCell) = tracerObject % tracerArrayCell(tracerObject % index_nonreactiveConc)
       ! humic material
       if (config_use_humics) &
            skeletalHumicsConcCell(1,iCell) = tracerObject % tracerArrayCell(tracerObject % index_humicsConc)

       if (config_use_iron) then

          ! particulate iron
          do iBioTracers = 1, nParticulateIron
             skeletalParticulateIronConcCell(iBioTracers,iCell) = tracerObject % tracerArrayCell(tracerObject % index_particulateIronConc(iBioTracers))
          enddo

          ! dissolved iron
          do iBioTracers = 1, nDissolvedIron
             skeletalDissolvedIronConcCell(iBioTracers,iCell) = tracerObject % tracerArrayCell(tracerObject % index_dissolvedIronConc(iBioTracers))
          enddo
       endif

    elseif (config_use_vertical_tracers) then

       if (config_use_vertical_biochemistry) then
          iBioCount = 0

          ! algal nitrogen
          do iBioTracers = 1, nAlgae
             do iLayers = 1,nBioLayersP3
                iBiocount = iBiocount + 1
                verticalAlgaeConcCell(iBioCount,iCell) = tracerObject % tracerArrayCell(tracerObject % index_algaeConc(iBioTracers)+iLayers-1)
             enddo
          enddo
       endif

       ! nitrate
       if (config_use_nitrate) then
          do iLayers = 1, nBioLayersP3
             verticalNitrateConcCell(iLayers,iCell) = tracerObject % tracerArrayCell(tracerObject % index_nitrateConc + iLayers-1)
          enddo
       endif

       if (config_use_carbon) then
          iBioCount = 0

          ! DOC
          do iBioTracers = 1, nDOC
             do iLayers = 1,nBioLayersP3
                iBioCount = iBioCount + 1
                verticalDOCConcCell(iBioCount,iCell) = tracerObject % tracerArrayCell(tracerObject % index_DOCConc(iBioTracers) + iLayers-1)
             enddo
          enddo
          iBioCount = 0

          ! DIC
          do iBioTracers = 1, nDIC
             do iLayers = 1,nBioLayersP3
                iBioCount = iBioCount + 1
                verticalDICConcCell(iBioCount,iCell) = tracerObject % tracerArrayCell(tracerObject % index_DICConc(iBioTracers) + iLayers-1)
             enddo
          enddo
       endif

       ! DON
       if (config_use_DON) then
          iBioCount = 0
          do iBioTracers = 1, nDON
             do iLayers = 1,nBioLayersP3
                iBioCount = iBioCount + 1
                verticalDONConcCell(iBioCount,iCell) = tracerObject % tracerArrayCell(tracerObject % index_DONConc(iBioTracers) + iLayers-1)
             enddo
          enddo
       endif

       ! ammonium
       if (config_use_ammonium) then
          do iLayers = 1, nBioLayersP3
             verticalAmmoniumConcCell(iLayers,iCell) = tracerObject % tracerArrayCell(tracerObject % index_ammoniumConc + iLayers-1)
          enddo
       endif

       ! silicate
       if (config_use_silicate) then
          do iLayers = 1, nBioLayersP3
             verticalSilicateConcCell(iLayers,iCell) = tracerObject % tracerArrayCell(tracerObject % index_silicateConc+iLayers-1)
          enddo
       endif

       ! DMS, DMSPp, DMSPd
       if (config_use_DMS) then
          do iLayers = 1, nBioLayersP3
             verticalDMSConcCell(iLayers,iCell) = tracerObject % tracerArrayCell(tracerObject % index_DMSConc+iLayers-1)
             verticalDMSPpConcCell(iLayers,iCell) = tracerObject % tracerArrayCell(tracerObject % index_DMSPpConc+iLayers-1)
             verticalDMSPdConcCell(iLayers,iCell) = tracerObject % tracerArrayCell(tracerObject % index_DMSPdConc+iLayers-1)
          enddo
       endif

       ! nonreactive tracer
       if (config_use_nonreactive) then
          do iLayers = 1, nBioLayersP3
             verticalNonreactiveConcCell(iLayers,iCell) = tracerObject % tracerArrayCell(tracerObject % index_nonreactiveConc+iLayers-1)
          enddo
       endif

       ! humic material
       if (config_use_humics) then
          do iLayers = 1, nBioLayersP3
             verticalHumicsConcCell(iLayers,iCell) = tracerObject % tracerArrayCell(tracerObject % index_humicsConc+iLayers-1)
          enddo
       endif

       if (config_use_iron) then
          iBioCount = 0

          ! particulate iron   
          do iBioTracers = 1, nParticulateIron
             do iLayers = 1,nBioLayersP3
                iBioCount = iBioCount + 1
                verticalParticulateIronConcCell(iBioCount,iCell) = tracerObject % tracerArrayCell(tracerObject % index_particulateIronConc(iBioTracers)+iLayers-1)
             enddo
          enddo
          iBioCount = 0

          ! dissolved iron
          do iBioTracers = 1, nDissolvedIron
             do iLayers = 1,nBioLayersP3
                iBioCount = iBioCount + 1
                verticalDissolvedIronConcCell(iBioCount,iCell) = tracerObject % tracerArrayCell(tracerObject % index_dissolvedIronConc(iBioTracers)+iLayers-1)
             enddo
          enddo
       endif

       ! black carbon and dust aerosols
       if (config_use_zaerosols) then
          iBioCount = 0
          do iBioTracers = 1, nzAerosols
             do iLayers = 1,nBioLayersP3
                iBioCount = iBioCount + 1
                verticalAerosolsConcCell(iBioCount,iCell) = tracerObject % tracerArrayCell(tracerObject % index_verticalAerosolsConc(iBioTracers)+iLayers-1)
             enddo
          enddo
       endif

       ! salinity for use with BL99 thermodynamics
       if (config_use_vertical_zsalinity) then
          do iLayers = 1, nBioLayers
             verticalSalinityCell(iLayers,iCell) = tracerObject % tracerArrayCell(tracerObject % index_verticalSalinity+iLayers-1)
          enddo
       endif
    endif 
 
  end subroutine get_cice_biogeochemistry_tracer_array_cell

!-----------------------------------------------------------------------
! Init CICE parameters
!-----------------------------------------------------------------------

!|||||||||||||||||||||||||||||||||||||||||||||||||||||||||||||||||||||||
!
!  init_column_package_parameters
!
!> \brief 
!> \author Adrian K. Turner, LANL
!> \date 2nd Feburary 2015
!> \details
!>  
!
!-----------------------------------------------------------------------

  subroutine init_column_package_parameters(domain, tracerObject)

    type(domain_type), intent(inout) :: domain

    type(ciceTracerObjectType), intent(in) :: &
         tracerObject

    ! check column configs
    call check_column_package_configs(domain)

    ! set the tracer flags
    call init_column_package_tracer_flags(domain)

    ! set the tracer numbers
    call init_column_package_tracer_numbers(tracerObject)

    ! set the tracers indices
    call init_column_package_tracer_indices(tracerObject)

    ! set the column parameters
    call init_column_package_configs(domain)

  end subroutine init_column_package_parameters

!|||||||||||||||||||||||||||||||||||||||||||||||||||||||||||||||||||||||
!
!  check_column_package_configs
!
!> \brief 
!> \author Adrian K. Turner, LANL
!> \date 5th Feburary 2015
!> \details
!>  
!
!-----------------------------------------------------------------------

  subroutine check_column_package_configs(domain)

    use cice_constants, only: &
         cicePuny

    type(domain_type), intent(inout) :: &
         domain

    integer, pointer :: &
         nCategories

    character(len=strKIND), pointer :: &
         config_thermodynamics_type, &
         config_heat_conductivity_type, &
         config_shortwave_type, &
         config_albedo_type, &
         config_ice_strength_formulation, &
         config_ridging_participation_function, &
         config_ridging_redistribution_function, &
         config_atmos_boundary_method, &
         config_itd_conversion_type, &
         config_category_bounds_type, &
         config_pond_refreezing_type, &
         config_ocean_heat_transfer_type, &
         config_sea_freezing_temperature_type

    logical, pointer :: &
         config_calc_surface_stresses, &
         config_calc_surface_temperature, &
         config_use_form_drag, &
         config_use_level_ice, &
         config_use_cesm_meltponds, &
         config_use_level_meltponds, &
         config_use_topo_meltponds, &
         config_use_vertical_zsalinity, &
         config_use_brine, &
         config_use_vertical_tracers, &
         config_use_vertical_biochemistry, &
         config_use_skeletal_biochemistry, &
         config_use_zaerosols, &
         config_use_shortwave_bioabsorption, &
         config_use_nitrate, &
         config_use_carbon, &
         config_use_chlorophyll, &
         config_use_ammonium, &
         config_use_silicate, &
         config_use_DMS, &
         config_use_nonreactive, &
         config_use_humics, &
         config_use_DON, &
         config_use_iron, &
         config_use_modal_aerosols, &
         config_use_column_biogeochemistry
    
    logical :: &
         use_meltponds

    integer :: &
         nPondSchemesActive

    real(kind=RKIND), pointer :: &
         config_max_meltwater_retained_fraction, &
         config_min_meltwater_retained_fraction, &
         config_snow_to_ice_transition_depth

    call MPAS_pool_get_dimension(domain % blocklist % dimensions, "nCategories", nCategories)

    call MPAS_pool_get_config(domain % configs, "config_thermodynamics_type", config_thermodynamics_type)
    call MPAS_pool_get_config(domain % configs, "config_heat_conductivity_type", config_heat_conductivity_type)
    call MPAS_pool_get_config(domain % configs, "config_shortwave_type", config_shortwave_type)
    call MPAS_pool_get_config(domain % configs, "config_albedo_type", config_albedo_type)
    call MPAS_pool_get_config(domain % configs, "config_ice_strength_formulation", config_ice_strength_formulation)
    call MPAS_pool_get_config(domain % configs, "config_ridging_participation_function", config_ridging_participation_function)
    call MPAS_pool_get_config(domain % configs, "config_ridging_redistribution_function", config_ridging_redistribution_function)
    call MPAS_pool_get_config(domain % configs, "config_atmos_boundary_method", config_atmos_boundary_method)
    call MPAS_pool_get_config(domain % configs, "config_itd_conversion_type", config_itd_conversion_type)
    call MPAS_pool_get_config(domain % configs, "config_category_bounds_type", config_category_bounds_type)
    call MPAS_pool_get_config(domain % configs, "config_pond_refreezing_type", config_pond_refreezing_type)
    call MPAS_pool_get_config(domain % configs, "config_calc_surface_stresses", config_calc_surface_stresses)
    call MPAS_pool_get_config(domain % configs, "config_calc_surface_temperature", config_calc_surface_temperature)
    call MPAS_pool_get_config(domain % configs, "config_max_meltwater_retained_fraction", config_max_meltwater_retained_fraction)
    call MPAS_pool_get_config(domain % configs, "config_min_meltwater_retained_fraction", config_min_meltwater_retained_fraction)
    call MPAS_pool_get_config(domain % configs, "config_snow_to_ice_transition_depth", config_snow_to_ice_transition_depth)
    call MPAS_pool_get_config(domain % configs, "config_use_form_drag", config_use_form_drag)
    call MPAS_pool_get_config(domain % configs, "config_use_level_ice", config_use_level_ice)
    call MPAS_pool_get_config(domain % configs, "config_use_cesm_meltponds", config_use_cesm_meltponds)
    call MPAS_pool_get_config(domain % configs, "config_use_level_meltponds", config_use_level_meltponds)
    call MPAS_pool_get_config(domain % configs, "config_use_topo_meltponds", config_use_topo_meltponds)
    call MPAS_pool_get_config(domain % configs, "config_ocean_heat_transfer_type", config_ocean_heat_transfer_type)
    call MPAS_pool_get_config(domain % configs, "config_sea_freezing_temperature_type", config_sea_freezing_temperature_type)
    call MPAS_pool_get_config(domain % configs, "config_use_brine", config_use_brine)
    call MPAS_pool_get_config(domain % configs, "config_use_vertical_zsalinity", config_use_vertical_zsalinity)
    call MPAS_pool_get_config(domain % configs, "config_use_shortwave_bioabsorption", config_use_shortwave_bioabsorption)
    call MPAS_pool_get_config(domain % configs, "config_use_vertical_tracers", config_use_vertical_tracers)
    call MPAS_pool_get_config(domain % configs, "config_use_skeletal_biochemistry", config_use_skeletal_biochemistry)
    call MPAS_pool_get_config(domain % configs, "config_use_vertical_biochemistry", config_use_vertical_biochemistry)
    call MPAS_pool_get_config(domain % configs, "config_use_nitrate", config_use_nitrate)
    call MPAS_pool_get_config(domain % configs, "config_use_carbon", config_use_carbon)
    call MPAS_pool_get_config(domain % configs, "config_use_chlorophyll", config_use_chlorophyll)
    call MPAS_pool_get_config(domain % configs, "config_use_ammonium", config_use_ammonium)
    call MPAS_pool_get_config(domain % configs, "config_use_silicate", config_use_silicate)
    call MPAS_pool_get_config(domain % configs, "config_use_DMS", config_use_DMS)
    call MPAS_pool_get_config(domain % configs, "config_use_nonreactive", config_use_nonreactive)
    call MPAS_pool_get_config(domain % configs, "config_use_humics", config_use_humics)
    call MPAS_pool_get_config(domain % configs, "config_use_DON", config_use_DON)
    call MPAS_pool_get_config(domain % configs, "config_use_iron", config_use_iron)
    call MPAS_pool_get_config(domain % configs, "config_use_modal_aerosols", config_use_modal_aerosols)
    call MPAS_pool_get_config(domain % configs, "config_use_zaerosols", config_use_zaerosols)
    call MPAS_pool_get_config(domain % configs, "config_use_column_biogeochemistry", config_use_column_biogeochemistry)

    !-----------------------------------------------------------------------
    ! Check values
    !-----------------------------------------------------------------------

    ! check config_thermodynamics_type value
    if (.not. (trim(config_thermodynamics_type) == "zero layer" .or. &
               trim(config_thermodynamics_type) == "BL99" .or. &
               trim(config_thermodynamics_type) == "mushy")) then
       call config_error("config_thermodynamics_type", config_thermodynamics_type, "'zero layer', 'BL99' or 'mushy'")
    endif

    ! check config_heat_conductivity_type value
    if (.not. (trim(config_heat_conductivity_type) == "MU71" .or. &
               trim(config_heat_conductivity_type) == "bubbly")) then
       call config_error("config_heat_conductivity_type", config_heat_conductivity_type, "'MU71' or 'bubbly'")
    endif

    ! check config_shortwave_type value
    if (.not. (trim(config_shortwave_type) == "ccsm3" .or. &
               trim(config_shortwave_type) == "dEdd")) then
       call config_error("config_shortwave_type", config_shortwave_type, "'ccsm3' or 'dEdd'")
    endif

    ! check config_albedo_type value
    if (.not. (trim(config_albedo_type) == "ccsm3" .or. &
               trim(config_albedo_type) == "constant")) then
       call config_error("config_albedo_type", config_albedo_type, "'ccsm3' or 'constant'")
    endif

    ! check config_ice_strength_formulation value
    if (.not. (trim(config_ice_strength_formulation) == "Hibler79" .or. &
               trim(config_ice_strength_formulation) == "Rothrock75")) then
       call config_error("config_ice_strength_formulation", config_ice_strength_formulation, "'Hibler79' or 'Rothrock75'")
    endif

    ! check config_ridging_participation_function value
    if (.not. (trim(config_ridging_participation_function) == "Thorndike75" .or. &
               trim(config_ridging_participation_function) == "exponential")) then
       call config_error("config_ridging_participation_function", config_ridging_participation_function, "'Thorndike75' or 'exponential'")
    endif

    ! check config_ridging_redistribution_function value
    if (.not. (trim(config_ridging_redistribution_function) == "Hibler80" .or. &
               trim(config_ridging_redistribution_function) == "exponential")) then
       call config_error("config_ridging_redistribution_function", config_ridging_redistribution_function, "'Hibler80' or 'exponential'")
    endif

    ! check config_atmos_boundary_method value
    if (.not. (trim(config_atmos_boundary_method) == "ccsm3" .or. &
               trim(config_atmos_boundary_method) == "constant")) then
       call config_error("config_atmos_boundary_method", config_atmos_boundary_method, "'ccsm3' or 'constant'")
    endif

    ! check config_itd_conversion_type value
    if (.not. (trim(config_itd_conversion_type) == "delta function" .or. &
               trim(config_itd_conversion_type) == "linear remap")) then
       call config_error("config_itd_conversion_type", config_itd_conversion_type, "'delta function' or 'linear remap'")
    endif

    ! check config_category_bounds_type value
    if (.not. (trim(config_category_bounds_type) == "single category" .or. &
               trim(config_category_bounds_type) == "original" .or. &
               trim(config_category_bounds_type) == "new" .or. &
               trim(config_category_bounds_type) == "WMO" .or. &
               trim(config_category_bounds_type) == "asymptotic")) then
       call config_error("config_category_bounds_type", config_category_bounds_type, "'single category', 'original', 'new', 'WMO' or 'asymptotic'")
    endif

    ! check config_pond_refreezing_type value 
    if (.not. (trim(config_pond_refreezing_type) == "cesm" .or. &
               trim(config_pond_refreezing_type) == "hlid")) then
       call config_error("config_pond_refreezing_type", config_pond_refreezing_type, "'cesm' or 'hlid'")
    endif

    !-----------------------------------------------------------------------
    ! Check combinations
    !-----------------------------------------------------------------------

    ! check only single meltpond option on
    nPondSchemesActive = 0
    if (config_use_cesm_meltponds)  nPondSchemesActive = nPondSchemesActive + 1
    if (config_use_level_meltponds) nPondSchemesActive = nPondSchemesActive + 1
    if (config_use_topo_meltponds)  nPondSchemesActive = nPondSchemesActive + 1
    if (nPondSchemesActive > 1) then
       COLUMN_ERROR_WRITE('More than one melt pond scheme active')
       call MPAS_dmpar_global_abort('More than one melt pond scheme active')
    endif

    ! check for itd remapping with only one category
    if (nCategories == 1 .and. trim(config_itd_conversion_type) == "linear remap") then
       COLUMN_ERROR_WRITE('Remapping the ITD is not allowed for nCategories=1')
       COLUMN_ERROR_WRITE("Use config_itd_conversion_type = 'delta function' with config_category_bounds_type = 'original'")
       COLUMN_ERROR_WRITE("or for column configurations use config_category_bounds_type = 'single category'")
       call MPAS_dmpar_global_abort('Incompatible nCategories and config_itd_conversion_type')
    endif

    ! check itd and category bounds discrepancy
    if (nCategories /= 1 .and. trim(config_category_bounds_type) == 'single category') then
       COLUMN_ERROR_WRITE("nCategories /= 1 .and. config_category_bounds_type = 'single category'")
       call MPAS_dmpar_global_abort('Incompatible nCategories and config_category_bounds_type')
    endif
    
    ! check config_snow_to_ice_transition_depth and level ponds
    if (config_use_level_meltponds .and. abs(config_snow_to_ice_transition_depth) > cicePuny) then
       COLUMN_ERROR_WRITE("config_use_level_meltponds = .true. and config_snow_to_ice_transition_depth /= 0")
       call MPAS_dmpar_global_abort('Incompatible config_use_level_meltponds and config_snow_to_ice_transition_depth')
    endif

    ! check cesm ponds and freezing lids inconsistency
    if (config_use_cesm_meltponds .and. trim(config_pond_refreezing_type) /= "cesm") then
       COLUMN_ERROR_WRITE("config_use_cesm_meltponds = .true. and config_pond_refreezing_type /= 'cesm'")
       call MPAS_dmpar_global_abort('Incompatible config_use_cesm_meltponds and config_pond_refreezing_type')
    endif

    ! check dEdd shortwave if using ponds
    use_meltponds = (config_use_cesm_meltponds .or. config_use_level_meltponds .or. config_use_topo_meltponds)
    if (trim(config_shortwave_type) /= 'dEdd' .and. use_meltponds .and. config_calc_surface_temperature) then
       COLUMN_ERROR_WRITE("config_shortwave_type) /= 'dEdd' .and. use_meltponds = .true. .and. config_calc_surface_temperature ==.true.")
       call MPAS_dmpar_global_abort('Incompatible config_shortwave_type, use_meltponds and config_calc_surface_temperature')
    endif

    ! check range of config_min_meltwater_retained_fraction and config_max_meltwater_retained_fraction
    if (config_min_meltwater_retained_fraction < 0.0_RKIND .or. &
        config_min_meltwater_retained_fraction > 1.0_RKIND) then
       COLUMN_ERROR_WRITE('config_min_meltwater_retained_fraction out of bounds')
       call MPAS_dmpar_global_abort('config_min_meltwater_retained_fraction out of bounds')
    endif
    if (config_max_meltwater_retained_fraction < 0.0_RKIND .or. &
        config_max_meltwater_retained_fraction > 1.0_RKIND) then
       COLUMN_ERROR_WRITE('config_max_meltwater_retained_fraction out of bounds')
       call MPAS_dmpar_global_abort('config_max_meltwater_retained_fraction out of bounds')
    endif

    ! check not mushy physics and dont calculate surface temperature
    if (trim(config_thermodynamics_type) == "mushy" .and. .not. config_calc_surface_temperature) then
       COLUMN_ERROR_WRITE("config_thermodynamics_type = 'mushy' and config_calc_surface_temperature = .false.")
       call MPAS_dmpar_global_abort('Incompatible config_thermodynamics_type and config_calc_surface_temperature')
    endif

    ! check not form drag with constant atmosphere boundary method
    if (config_use_form_drag .and. trim(config_atmos_boundary_method) == "constant") then
       COLUMN_ERROR_WRITE("config_use_form_drag = .true. and config_atmos_boundary_method = 'constant'")
       call MPAS_dmpar_global_abort('Incompatible config_use_form_drag and config_atmos_boundary_method')
    endif

    ! check not form drag with not calculating surface stresses
    if (config_use_form_drag .and. .not. config_calc_surface_stresses) then
       COLUMN_ERROR_WRITE("config_use_form_drag = .true. and config_calc_surface_stresses = .false.")
       call MPAS_dmpar_global_abort('Incompatible config_use_form_drag and config_calc_surface_stresses')
    endif

    ! check am not using form drag with cesm ponds
    if (config_use_form_drag .and. config_use_cesm_meltponds) then
       COLUMN_ERROR_WRITE("config_use_form_drag = .true. and config_use_cesm_meltponds = .true.")
       call MPAS_dmpar_global_abort('Incompatible config_use_form_drag and config_use_cesm_meltponds')
    endif

    ! check using form drag but not level ice
    if (config_use_form_drag .and. .not. config_use_level_ice) then
       COLUMN_ERROR_WRITE("config_use_form_drag = .true. and config_use_level_ice = .false.")
       call MPAS_dmpar_global_abort('Incompatible config_use_form_drag and config_use_level_ice')
    endif

    ! check form drag and ocean heat flux type
    if (.not. config_use_form_drag .and. trim(config_ocean_heat_transfer_type) == "Cdn_ocn") then
       COLUMN_ERROR_WRITE("config_use_form_drag = .false. and config_ocean_heat_transfer_type == 'Cdn_ocn'")
       call MPAS_dmpar_global_abort('Incompatible config_use_form_drag and config_ocean_heat_transfer_type')
    endif

    ! check thermodynamic type and sea freezing temperature type
    if (trim(config_thermodynamics_type) == "BL99" .and. trim(config_sea_freezing_temperature_type) /= "linear_salt") then
       COLUMN_ERROR_WRITE("config_thermodynamics_type == 'BL99' and config_sea_freezing_temperature_type /= 'linear_salt'")
       call MPAS_dmpar_global_abort('Incompatible config_thermodynamics_type and config_sea_freezing_temperature_type')
    endif
    if (trim(config_thermodynamics_type) == "mushy" .and. trim(config_sea_freezing_temperature_type) /= "mushy") then
       COLUMN_ERROR_WRITE("config_thermodynamics_type == 'mushy' and config_sea_freezing_temperature_type /= 'mushy'")
       call MPAS_dmpar_global_abort('Incompatible config_thermodynamics_type and config_sea_freezing_temperature_type')
    endif

    ! check biogeochemistry flags:
    if (.not. config_use_column_biogeochemistry .and. (config_use_brine .or. config_use_vertical_zsalinity .or. &
        config_use_vertical_biochemistry .or. config_use_shortwave_bioabsorption .or. config_use_vertical_tracers .or. &
        config_use_skeletal_biochemistry .or. config_use_nitrate .or. config_use_carbon .or. config_use_chlorophyll .or. &
        config_use_ammonium .or. config_use_silicate .or. config_use_DMS .or. config_use_nonreactive .or. config_use_humics .or. &
        config_use_DON .or. config_use_iron .or. config_use_modal_aerosols .or. config_use_zaerosols)) then
       COLUMN_ERROR_WRITE("config_use_column_biogeochemistry = false. All biogeochemistry namelist flags must also be false")
       call MPAS_dmpar_global_abort &
            ('Incompatible config_use_column_biogeochemistry and true biogeochemistry flag')
    endif

    ! check vertical zSalinity requirements
    if (config_use_vertical_zsalinity .and. ((.not. config_use_brine) .or. &
         (.not. (trim(config_thermodynamics_type) == "BL99")))) then
       COLUMN_ERROR_WRITE("vertical zSalinity requires config_use_brine = true and 'BL99' ")
       call MPAS_dmpar_global_abort &
            ('Incompatible config_use_vertical_zsalinity, config_use_brine, and config_thermodynamics_type')
    endif

    ! check that vertical bio tracers use brine height
    if ((config_use_vertical_biochemistry .or. config_use_zaerosols) .and. &
         (.not. config_use_brine .or. .not. config_use_vertical_tracers )) then
       COLUMN_ERROR_WRITE("vertical biochemistry and zaerosols require config_use_brine and config_use_vertical_tracer = true")
       call MPAS_dmpar_global_abort &
            ('Incompatible config_use_vertical_biochemistry, config_use_zaerosols, config_use_brine, and config_use_vertical_tracer')
    endif

    ! check that vertical bio tracers and not used with skeletal bio tracers
    if (config_use_vertical_tracers  .and.  config_use_skeletal_biochemistry) then
       COLUMN_ERROR_WRITE("vertical bio tracers and skeletal bio tracers cannot both be true")
       call MPAS_dmpar_global_abort('Incompatible config_use_vertical_tracers, config_use_skeletal_biochemistry')
    endif

    ! check that the shortwave scheme and bioabsorption is consistent
    if (config_use_shortwave_bioabsorption .and. .not. (trim(config_shortwave_type) == "dEdd")) then
       COLUMN_ERROR_WRITE("shortwave bioabsorption requires config_shortwave_type ==  'dEdd'")
       call MPAS_dmpar_global_abort('Incompatible config_use_shortwave, config_shortwave_type')
    endif

    ! check that nitrate is true for biogeochemistry
    if ((config_use_vertical_biochemistry .or. config_use_skeletal_biochemistry) .and. .not. config_use_nitrate) then
       COLUMN_ERROR_WRITE("biochemistry needs at the very least config_use_nitrate = true")
       call MPAS_dmpar_global_abort&
            ('Incompatible config_use_vertical_biochemistry, config_use_skeletal_biochemistry, and config_use_nitrate')
    endif

  end subroutine check_column_package_configs

!|||||||||||||||||||||||||||||||||||||||||||||||||||||||||||||||||||||||
!
!  init_column_package_tracer_flags
!
!> \brief 
!> \author Adrian K. Turner, LANL
!> \date 2nd Feburary 2015
!> \details
!>  
!
!-----------------------------------------------------------------------

  subroutine init_column_package_tracer_flags(domain)

    !use ice_colpkg_tracers, only: &
    !     tr_iage      , & ! if .true., use age tracer
    !     tr_FY        , & ! if .true., use first-year area tracer
    !     tr_lvl       , & ! if .true., use level ice tracer
    !     tr_pond      , & ! if .true., use melt pond tracer
    !     tr_pond_cesm , & ! if .true., use cesm pond tracer
    !     tr_pond_lvl  , & ! if .true., use level-ice pond tracer
    !     tr_pond_topo , & ! if .true., use explicit topography-based ponds
    !     tr_aero      , & ! if .true., use aerosol tracers
    !     tr_brine         ! if .true., brine height differs from ice thickness

    use ice_colpkg, only: &
         colpkg_init_tracer_flags

    type(domain_type), intent(inout) :: domain

    logical, pointer :: &
         config_use_ice_age, &
         config_use_first_year_ice, &
         config_use_level_ice, &
         config_use_cesm_meltponds, &
         config_use_level_meltponds, &
         config_use_topo_meltponds, &
         config_use_aerosols, &
         config_use_brine, &
         config_use_vertical_zsalinity, &
         config_use_zaerosols, &
         config_use_nitrate, &
         config_use_DON, &
         config_use_carbon, &
         config_use_chlorophyll, &
         config_use_ammonium, &   
         config_use_silicate, &    
         config_use_DMS, &          
         config_use_iron, &         
         config_use_humics, &       
         config_use_nonreactive, &     
         config_use_vertical_biochemistry, &
         config_use_skeletal_biochemistry

    logical :: &
         use_meltponds, &
         use_nitrogen
 
    call MPAS_pool_get_config(domain % configs, "config_use_ice_age", config_use_ice_age)
    call MPAS_pool_get_config(domain % configs, "config_use_first_year_ice", config_use_first_year_ice)
    call MPAS_pool_get_config(domain % configs, "config_use_level_ice", config_use_level_ice)
    call MPAS_pool_get_config(domain % configs, "config_use_cesm_meltponds", config_use_cesm_meltponds)
    call MPAS_pool_get_config(domain % configs, "config_use_level_meltponds", config_use_level_meltponds)
    call MPAS_pool_get_config(domain % configs, "config_use_topo_meltponds", config_use_topo_meltponds)
    call MPAS_pool_get_config(domain % configs, "config_use_aerosols", config_use_aerosols)
    call MPAS_pool_get_config(domain % configs, "config_use_brine", config_use_brine)
    call MPAS_pool_get_config(domain % configs, "config_use_vertical_zsalinity", config_use_vertical_zsalinity)
    call MPAS_pool_get_config(domain % configs, "config_use_zaerosols", config_use_zaerosols)
    call MPAS_pool_get_config(domain % configs, "config_use_nitrate", config_use_nitrate)
    call MPAS_pool_get_config(domain % configs, "config_use_DON", config_use_DON)
    call MPAS_pool_get_config(domain % configs, "config_use_carbon", config_use_carbon)
    call MPAS_pool_get_config(domain % configs, "config_use_chlorophyll", config_use_chlorophyll)
    call MPAS_pool_get_config(domain % configs, "config_use_ammonium", config_use_ammonium)
    call MPAS_pool_get_config(domain % configs, "config_use_silicate", config_use_silicate)
    call MPAS_pool_get_config(domain % configs, "config_use_DMS", config_use_DMS)
    call MPAS_pool_get_config(domain % configs, "config_use_iron", config_use_iron)
    call MPAS_pool_get_config(domain % configs, "config_use_humics", config_use_humics)
    call MPAS_pool_get_config(domain % configs, "config_use_nonreactive", config_use_nonreactive)
    call MPAS_pool_get_config(domain % configs, "config_use_skeletal_biochemistry", config_use_skeletal_biochemistry)
    call MPAS_pool_get_config(domain % configs, "config_use_vertical_biochemistry", config_use_vertical_biochemistry)

    use_nitrogen = .false.
    if (config_use_skeletal_biochemistry .or. config_use_vertical_biochemistry) &
         use_nitrogen = .true.

    use_meltponds = (config_use_cesm_meltponds .or. config_use_level_meltponds .or. config_use_topo_meltponds)

    call colpkg_init_tracer_flags(&
         config_use_ice_age, &
         config_use_first_year_ice, &
         config_use_level_ice, &
         use_meltponds, &
         config_use_cesm_meltponds, &
         config_use_level_meltponds, &
         config_use_topo_meltponds, &
         config_use_aerosols, &
         config_use_brine, &
         config_use_vertical_zsalinity, &
         config_use_zaerosols, &
         config_use_nitrate, &
         use_nitrogen, &
         config_use_DON, &
         config_use_carbon, &
         config_use_chlorophyll, &
         config_use_ammonium, &   
         config_use_silicate, &    
         config_use_DMS, &          
         config_use_iron, &         
         config_use_humics, &       
         config_use_nonreactive)

    !tr_iage      = config_use_ice_age
    !tr_FY        = config_use_first_year_ice
    !tr_lvl       = config_use_level_ice
    !tr_pond      = use_meltponds
    !tr_pond_cesm = config_use_cesm_meltponds
    !tr_pond_lvl  = config_use_level_meltponds
    !tr_pond_topo = config_use_topo_meltponds
    !tr_aero      = config_use_aerosols
    !tr_brine     = config_use_brine
    !tr_bgc_S     = config_use_vertical_zsalinity
    !tr_zaero     = config_use_zaerosols 
    !tr_bgc_Nit   = config_use_nitrate
    !tr_bgc_N     = use_nitrogen
    !tr_bgc_DON   = config_use_DON
    !tr_bgc_C     = config_use_carbon  
    !tr_bgc_chl   = config_use_chlorophyll
    !tr_bgc_Am    = config_use_ammonium
    !tr_bgc_Sil   = config_use_silicate
    !tr_bgc_DMS   = config_use_DMS
    !tr_bgc_Fe    = config_use_iron
    !tr_bgc_hum   = config_use_humics
    !tr_bgc_PON   = config_use_nonreactive

  end subroutine init_column_package_tracer_flags

!|||||||||||||||||||||||||||||||||||||||||||||||||||||||||||||||||||||||
!
!  init_column_package_tracer_numbers
!
!> \brief 
!> \author Adrian K. Turner, LANL
!> \date 9th Feburary 2015
!> \details
!>  
!
!-----------------------------------------------------------------------

  subroutine init_column_package_tracer_numbers(tracerObject)

    !use ice_colpkg_tracers, only: &
    !     ntrcr, &
    !     nbtrcr, &
    !     nbtrcr_sw

    use ice_colpkg, only: &
         colpkg_init_tracer_numbers

    type(ciceTracerObjectType), intent(in) :: &
         tracerObject

    call colpkg_init_tracer_numbers(&
         tracerObject % nTracers, &
         tracerObject % nBioTracers, &
         tracerObject % nBioTracersShortwave)

    !ntrcr     = tracerObject % nTracers
    !nbtrcr    = tracerObject % nBioTracers
    !nbtrcr_sw = tracerObject % nBioTracersShortwave

  end subroutine init_column_package_tracer_numbers

!|||||||||||||||||||||||||||||||||||||||||||||||||||||||||||||||||||||||
!
!  init_column_package_tracer_indices
!
!> \brief 
!> \author Adrian K. Turner, LANL
!> \date 5th Feburary 2015
!> \details
!>  
!
!-----------------------------------------------------------------------

  subroutine init_column_package_tracer_indices(tracerObject)

    !use ice_colpkg_tracers, only: &
    !     nt_Tsfc, &       ! ice/snow temperature
    !     nt_qice, &       ! volume-weighted ice enthalpy (in layers)
    !     nt_qsno, &       ! volume-weighted snow enthalpy (in layers)
    !     nt_sice, &       ! volume-weighted ice bulk salinity (CICE grid layers)
    !     nt_fbri, &       ! volume fraction of ice with dynamic salt (hinS/vicen*aicen)
    !     nt_iage, &       ! volume-weighted ice age
    !     nt_FY, &         ! area-weighted first-year ice area
    !     nt_alvl, &       ! level ice area fraction
    !     nt_vlvl, &       ! level ice volume fraction
    !     nt_apnd, &       ! melt pond area fraction
    !     nt_hpnd, &       ! melt pond depth
    !     nt_ipnd, &       ! melt pond refrozen lid thickness
    !     nt_aero, &       ! starting index for aerosols in ice
    !     nt_fbri, &       ! volume fraction of ice with dynamic salt (hinS/vicen*aicen)
    !     nt_bgc_Nit, &    ! nutrients
    !     nt_bgc_Am, &     !
    !     nt_bgc_Sil, &    !
    !     nt_bgc_DMSPp, &  ! trace gases (skeletal layer)
    !     nt_bgc_DMSPd, &  !
    !     nt_bgc_DMS, &    !
    !     nt_bgc_PON, &    ! zooplankton and detritus
    !     nt_bgc_hum, &    ! humic material
    !                      ! bio layer indicess
    !     nlt_bgc_Nit, &   ! nutrients
    !     nlt_bgc_Am, &    !
    !     nlt_bgc_Sil, &   !
    !     nlt_bgc_DMSPp, & ! trace gases (skeletal layer)
    !     nlt_bgc_DMSPd, & !
    !     nlt_bgc_DMS, &   !
    !     nlt_bgc_PON, &   ! zooplankton and detritus
    !     nlt_bgc_hum, &   ! humic material
    !     nlt_chl_sw, &    ! points to total chla in trcrn_sw
    !     nt_zbgc_frac, &  ! fraction of tracer in the mobile phase
    !     nt_bgc_S, &      ! Bulk salinity in fraction ice with dynamic salinity (Bio grid)
    !     nt_bgc_N, &      ! diatoms, phaeocystis, pico/small
    !     nt_bgc_C, &      ! diatoms, phaeocystis, pico/small
    !     nt_bgc_chl, &    ! diatoms, phaeocystis, pico/small
    !     nlt_bgc_N, &     ! diatoms, phaeocystis, pico/small
    !     nlt_bgc_C, &     ! diatoms, phaeocystis, pico/small
    !     nlt_bgc_chl, &   ! diatoms, phaeocystis, pico/small
    !     nt_bgc_DOC, &    ! dissolved organic carbon
    !     nlt_bgc_DOC, &   ! dissolved organic carbon
    !     nt_bgc_DON, &    ! dissolved organic nitrogen
    !     nlt_bgc_DON, &   ! dissolved organic nitrogen
    !     nt_bgc_DIC, &    ! dissolved inorganic carbon
    !     nlt_bgc_DIC, &   ! dissolved inorganic carbon
    !     nt_bgc_Fed, &    ! dissolved iron
    !     nt_bgc_Fep, &    ! particulate iron
    !     nlt_bgc_Fed, &   ! dissolved iron
    !     nlt_bgc_Fep, &   ! particulate iron
    !     nt_zaero, &      ! black carbon and other aerosols
    !     nlt_zaero, &     ! black carbon and other aerosols
    !     nlt_zaero_sw     ! black carbon and other aerosols

    use ice_colpkg, only: &
         colpkg_init_tracer_indices

    type(ciceTracerObjectType), intent(in) :: &
         tracerObject

    call colpkg_init_tracer_indices(&
         tracerObject % index_surfaceTemperature, &
         tracerObject % index_iceEnthalpy, &
         tracerObject % index_snowEnthalpy, &
         tracerObject % index_iceSalinity, &
         tracerObject % index_brineFraction, &
         tracerObject % index_iceAge, &
         tracerObject % index_firstYearIceArea, &
         tracerObject % index_levelIceArea, &
         tracerObject % index_levelIceVolume, &
         tracerObject % index_pondArea, &
         tracerObject % index_pondDepth, &
         tracerObject % index_pondLidThickness, &
         tracerObject % index_aerosols, &
         tracerObject % index_verticalAerosolsConc, &
         tracerObject % index_algaeConc, &
         tracerObject % index_algalCarbon, &
         tracerObject % index_algalChlorophyll, &
         tracerObject % index_DOCConc, &
         tracerObject % index_DONConc, &
         tracerObject % index_DICConc, &
         tracerObject % index_dissolvedIronConc, &
         tracerObject % index_particulateIronConc, &
         tracerObject % index_nitrateConc, &
         tracerObject % index_ammoniumConc, &
         tracerObject % index_silicateConc, &
         tracerObject % index_DMSPpConc, &   
         tracerObject % index_DMSPdConc, &   
         tracerObject % index_DMSConc, &     
         tracerObject % index_humicsConc, &  
         tracerObject % index_nonreactiveConc, &
         tracerObject % index_verticalAerosolsConcLayer, &
         tracerObject % index_algaeConcLayer, &
         tracerObject % index_algalCarbonLayer, &
         tracerObject % index_algalChlorophyllLayer, &
         tracerObject % index_DOCConcLayer, &
         tracerObject % index_DONConcLayer, &
         tracerObject % index_DICConcLayer, &
         tracerObject % index_dissolvedIronConcLayer, &
         tracerObject % index_particulateIronConcLayer, &
         tracerObject % index_nitrateConcLayer, &
         tracerObject % index_ammoniumConcLayer, &
         tracerObject % index_silicateConcLayer, &
         tracerObject % index_DMSPpConcLayer, &
         tracerObject % index_DMSPdConcLayer, &
         tracerObject % index_DMSConcLayer, &
         tracerObject % index_humicsConcLayer, &
         tracerObject % index_nonreactiveConcLayer, &
         tracerObject % index_mobileFraction, &
         tracerObject % index_verticalSalinity, &        
         tracerObject % index_chlorophyllShortwave, &
         tracerObject % index_verticalAerosolsConcShortwave, &
         tracerObject % nAlgaeIndex, &
         tracerObject % nAlgalCarbonIndex, &
         tracerObject % nAlgalChlorophyllIndex, &
         tracerObject % nDOCIndex, &
         tracerObject % nDONIndex, &  
         tracerObject % nDICIndex, &
         tracerObject % nDissolvedIronIndex, &
         tracerObject % nParticulateIronIndex, &
         tracerObject % nzAerosolsIndex, &
         tracerObject % index_LayerIndexToDataArray, &
         tracerObject % index_LayerIndexToBioIndex, &
         tracerObject % nBioTracers)
          
    !nt_Tsfc       = tracerObject % index_surfaceTemperature
    !nt_qice       = tracerObject % index_iceEnthalpy
    !nt_qsno       = tracerObject % index_snowEnthalpy
    !nt_sice       = tracerObject % index_iceSalinity
    !nt_iage       = tracerObject % index_iceAge
    !nt_FY         = tracerObject % index_firstYearIceArea
    !nt_alvl       = tracerObject % index_levelIceArea
    !nt_vlvl       = tracerObject % index_levelIceVolume
    !nt_apnd       = tracerObject % index_pondArea
    !nt_hpnd       = tracerObject % index_pondDepth
    !nt_ipnd       = tracerObject % index_pondLidThickness
    !nt_aero       = tracerObject % index_aerosols
    !nt_fbri       = tracerObject % index_brineFraction
    !nt_zaeros     = tracerObject % index_verticalAerosolsConc
    !nt_bgc_N      = tracerObject % index_algaeConc
    !nt_bgc_C      = tracerObject % index_algalCarbon
    !nt_bgc_chl    = tracerObject % index_algalChlorophyll
    !nt_bgc_DOC    = tracerObject % index_DOCConc
    !nt_bgc_DON    = tracerObject % index_DONConc
    !nt_bgc_DIC    = tracerObject % index_DICConc
    !nt_bgc_Fed    = tracerObject % index_dissolvedIronConc
    !nt_bgc_Fep    = tracerObject % index_particulateIronConc
    !nt_bgc_Nit    = tracerObject % index_nitrateConc
    !nt_bgc_Am     = tracerObject % index_ammoniumConc
    !nt_bgc_Sil    = tracerObject % index_silicateConc
    !nt_bgc_DMSPp  = tracerObject % index_DMSPpConc
    !nt_bgc_DMSPd  = tracerObject % index_DMSPdConc
    !nt_bgc_DMS    = tracerObject % index_DMSConc
    !nt_bgc_hum    = tracerObject % index_humicsConc
    !nt_bgc_PON    = tracerObject % index_nonreactiveConc
    !nlt_zaero     = tracerObject % index_verticalAerosolsConcLayer
    !nlt_bgc_N     = tracerObject % index_algaeConcLayer
    !nlt_bgc_C     = tracerObject % index_algalCarbonLayer
    !nlt_bgc_chl   = tracerObject % index_algalChlorophyllLayer
    !nlt_bgc_DOC   = tracerObject % index_DOCConcLayer
    !nlt_bgc_DON   = tracerObject % index_DONConcLayer
    !nlt_bgc_DIC   = tracerObject % index_DICConcLayer
    !nlt_bgc_Fed   = tracerObject % index_dissolvedIronConcLayer
    !nlt_bgc_Fep   = tracerObject % index_particulateIronConcLayer
    !nlt_bgc_Nit   = tracerObject % index_nitrateConcLayer
    !nlt_bgc_Am    = tracerObject % index_ammoniumConcLayer
    !nlt_bgc_Sil   = tracerObject % index_silicateConcLayer
    !nlt_bgc_DMSPp = tracerObject % index_DMSPpConcLayer
    !nlt_bgc_DMSPd = tracerObject % index_DMSPdConcLayer
    !nlt_bgc_DMS   = tracerObject % index_DMSConcLayer
    !nlt_bgc_hum   = tracerObject % index_humicsConcLayer
    !nlt_bgc_PON   = tracerObject % index_nonreactiveConcLayer
    !nt_zbgc_frac  = tracerObject % index_mobileFraction
    !nt_zbgc_S     = tracerObject % index_verticalSalinity
    !nlt_chl_sw    = tracerObject % index_chlorophyllShortwave
    !nlt_zaero_sw  = tracerObject % index_verticalAerosolsConcShortwave
    !max_algae     = tracerObject % nAlgaeIndex
    !max_algae     = tracerObject % nAlgalCarbonIndex
    !max_algae     = tracerObject % nAlgalChlorophyllIndex
    !max_doc       = tracerObject % nDOCIndex
    !max_don       = tracerObject % nDONIndex
    !max_dic       = tracerObject % nDICIndex
    !max_fe        = tracerObject % nDissolvedIronIndex
    !max_fe        = tracerObject % nParticulateIronIndex
    !max_aero      = tracerObject % nzAerosolsIndex
    !bio_index_o   = tracerObject % index_LayerIndexToDataArray
    !bio_index     = tracerObject % index_LayerIndexToBioIndex
    !nbtrcr        = tracerObject % nBioTracers

  end subroutine init_column_package_tracer_indices

!|||||||||||||||||||||||||||||||||||||||||||||||||||||||||||||||||||||||
!
!  init_column_package_configs
!
!> \brief 
!> \author Adrian K. Turner, LANL
!> \date 2nd Feburary 2015
!> \details
!>  
!
!-----------------------------------------------------------------------

  subroutine init_column_package_configs(domain)

    !use ice_colpkg_shared, only: &
    !     ktherm, &
    !     conduct, &
    !     fbot_xfer_type, &
    !     heat_capacity, &
    !     calc_Tsfc, &
    !     ustar_min, &
    !     a_rapid_mode, &
    !     Rac_rapid_mode, &
    !     aspect_rapid_mode, &
    !     dSdt_slow_mode, &
    !     phi_c_slow_mode, &
    !     phi_i_mushy, &
    !     shortwave, &
    !     albedo_type, &
    !     albicev, &
    !     albicei, &
    !     albsnowv, &
    !     albsnowi, &
    !     ahmax, &
    !     R_ice, &
    !     R_pnd, &
    !     R_snw, &
    !     dT_mlt, &
    !     rsnw_mlt, &
    !     kalg, &
    !     kstrength, &
    !     krdg_partic, &
    !     krdg_redist, &
    !     mu_rdg, &
    !     Cf, &
    !     atmbndy, &
    !     calc_strair, &
    !     formdrag, &
    !     highfreq, &
    !     natmiter, &
    !     oceanmixed_ice, &
    !     tfrz_option, &
    !     kitd, &
    !     kcatbound, &
    !     hs0, &
    !     frzpnd, &
    !     dpscale, &
    !     rfracmin, &
    !     rfracmax, &
    !     pndaspect, &
    !     hs1, &
    !     hp1
    !     bgc_flux_type, &
    !     z_tracers, &
    !     scale_bgc, &
    !     solve_zbgc, &
    !     dEdd_algae, &
    !     modal_aero, &
    !     skl_bgc, &
    !     solve_zsal, &
    !     grid_o, &
    !     l_sk, &
    !     grid_o_t, &
    !     initbio_frac, &
    !     frazil_scav, &
    !     grid_oS, &
    !     l_skS, &
    !     phi_snow

    use ice_colpkg, only: &
         colpkg_init_parameters

    type(domain_type), intent(inout) :: &
         domain

    character(len=strKIND), pointer :: &
         config_thermodynamics_type, &
         config_heat_conductivity_type, &
         config_shortwave_type, &
         config_albedo_type, &
         config_ice_strength_formulation, &
         config_ridging_participation_function, &
         config_ridging_redistribution_function, &
         config_atmos_boundary_method, &
         config_itd_conversion_type, &
         config_category_bounds_type, &
         config_pond_refreezing_type, &
         config_ocean_heat_transfer_type, &
         config_sea_freezing_temperature_type, &
         config_skeletal_bgc_flux_type

    logical, pointer :: &
         config_calc_surface_temperature, &
         config_use_form_drag, &
         config_use_high_frequency_coupling, &
         config_use_ocean_mixed_layer, &
         config_calc_surface_stresses, &
         config_use_vertical_tracers, &
         config_scale_initial_vertical_bgc, &
         config_use_vertical_biochemistry, &
         config_use_shortwave_bioabsorption, &
         config_use_skeletal_biochemistry, &
         config_use_vertical_zsalinity, &
         config_use_modal_aerosols

    real(kind=RKIND), pointer :: &
         config_min_friction_velocity, &
         config_rapid_mode_channel_radius, &
         config_rapid_model_critical_Ra, &
         config_rapid_mode_aspect_ratio, &
         config_slow_mode_drainage_strength, &
         config_slow_mode_critical_porosity, &
         config_congelation_ice_porosity, &
         config_visible_ice_albedo, &
         config_infrared_ice_albedo, &
         config_visible_snow_albedo, &
         config_infrared_snow_albedo, &
         config_variable_albedo_thickness_limit, &
         config_ice_shortwave_tuning_parameter, &
         config_pond_shortwave_tuning_parameter, &
         config_snow_shortwave_tuning_parameter, &
         config_temp_change_snow_grain_radius_change, &
         config_max_melting_snow_grain_radius, &
         config_algae_absorption_coefficient, &
         config_ridiging_efolding_scale, &
         config_ratio_ridging_work_to_PE, &
         config_snow_to_ice_transition_depth, &
         config_pond_flushing_timescale, &
         config_min_meltwater_retained_fraction, &
         config_max_meltwater_retained_fraction, &
         config_pond_depth_to_fraction_ratio, &
         config_snow_on_pond_ice_tapering_parameter, &
         config_critical_pond_ice_thickness, &
         config_biogrid_bottom_molecular_sublayer, &
         config_bio_gravity_drainage_length_scale, &
         config_biogrid_top_molecular_sublayer, &
         config_new_ice_fraction_biotracer, &
         config_fraction_biotracer_in_frazil, &
         config_zsalinity_molecular_sublayer, &
         config_zsalinity_gravity_drainage_scale, &
         config_snow_porosity_at_ice_surface

    integer, pointer :: &
         config_boundary_layer_iteration_number

    call MPAS_pool_get_config(domain % configs, "config_thermodynamics_type", config_thermodynamics_type)
    call MPAS_pool_get_config(domain % configs, "config_heat_conductivity_type", config_heat_conductivity_type)
    call MPAS_pool_get_config(domain % configs, "config_ocean_heat_transfer_type", config_ocean_heat_transfer_type)
    call MPAS_pool_get_config(domain % configs, "config_calc_surface_temperature", config_calc_surface_temperature)
    call MPAS_pool_get_config(domain % configs, "config_min_friction_velocity", config_min_friction_velocity)
    call MPAS_pool_get_config(domain % configs, "config_rapid_mode_channel_radius", config_rapid_mode_channel_radius)
    call MPAS_pool_get_config(domain % configs, "config_rapid_model_critical_Ra", config_rapid_model_critical_Ra)
    call MPAS_pool_get_config(domain % configs, "config_rapid_mode_aspect_ratio", config_rapid_mode_aspect_ratio)
    call MPAS_pool_get_config(domain % configs, "config_slow_mode_drainage_strength", config_slow_mode_drainage_strength)
    call MPAS_pool_get_config(domain % configs, "config_slow_mode_critical_porosity", config_slow_mode_critical_porosity)
    call MPAS_pool_get_config(domain % configs, "config_congelation_ice_porosity", config_congelation_ice_porosity)
    call MPAS_pool_get_config(domain % configs, "config_shortwave_type", config_shortwave_type)
    call MPAS_pool_get_config(domain % configs, "config_albedo_type", config_albedo_type)
    call MPAS_pool_get_config(domain % configs, "config_visible_ice_albedo", config_visible_ice_albedo)
    call MPAS_pool_get_config(domain % configs, "config_infrared_ice_albedo", config_infrared_ice_albedo)
    call MPAS_pool_get_config(domain % configs, "config_visible_snow_albedo", config_visible_snow_albedo)
    call MPAS_pool_get_config(domain % configs, "config_infrared_snow_albedo", config_infrared_snow_albedo)
    call MPAS_pool_get_config(domain % configs, "config_variable_albedo_thickness_limit", config_variable_albedo_thickness_limit)
    call MPAS_pool_get_config(domain % configs, "config_ice_shortwave_tuning_parameter", config_ice_shortwave_tuning_parameter)
    call MPAS_pool_get_config(domain % configs, "config_pond_shortwave_tuning_parameter", config_pond_shortwave_tuning_parameter)
    call MPAS_pool_get_config(domain % configs, "config_snow_shortwave_tuning_parameter", config_snow_shortwave_tuning_parameter)
    call MPAS_pool_get_config(domain % configs, "config_temp_change_snow_grain_radius_change", config_temp_change_snow_grain_radius_change)
    call MPAS_pool_get_config(domain % configs, "config_max_melting_snow_grain_radius", config_max_melting_snow_grain_radius)
    call MPAS_pool_get_config(domain % configs, "config_algae_absorption_coefficient", config_algae_absorption_coefficient)
    call MPAS_pool_get_config(domain % configs, "config_ice_strength_formulation", config_ice_strength_formulation)
    call MPAS_pool_get_config(domain % configs, "config_ridging_participation_function", config_ridging_participation_function)
    call MPAS_pool_get_config(domain % configs, "config_ridging_redistribution_function", config_ridging_redistribution_function)
    call MPAS_pool_get_config(domain % configs, "config_ridiging_efolding_scale", config_ridiging_efolding_scale)
    call MPAS_pool_get_config(domain % configs, "config_ratio_ridging_work_to_PE", config_ratio_ridging_work_to_PE)
    call MPAS_pool_get_config(domain % configs, "config_atmos_boundary_method", config_atmos_boundary_method)
    call MPAS_pool_get_config(domain % configs, "config_calc_surface_stresses", config_calc_surface_stresses)
    call MPAS_pool_get_config(domain % configs, "config_use_form_drag", config_use_form_drag)
    call MPAS_pool_get_config(domain % configs, "config_use_high_frequency_coupling", config_use_high_frequency_coupling)
    call MPAS_pool_get_config(domain % configs, "config_boundary_layer_iteration_number", config_boundary_layer_iteration_number)
    call MPAS_pool_get_config(domain % configs, "config_use_ocean_mixed_layer", config_use_ocean_mixed_layer)
    call MPAS_pool_get_config(domain % configs, "config_sea_freezing_temperature_type", config_sea_freezing_temperature_type)
    call MPAS_pool_get_config(domain % configs, "config_itd_conversion_type", config_itd_conversion_type)
    call MPAS_pool_get_config(domain % configs, "config_category_bounds_type", config_category_bounds_type)
    call MPAS_pool_get_config(domain % configs, "config_snow_to_ice_transition_depth", config_snow_to_ice_transition_depth)
    call MPAS_pool_get_config(domain % configs, "config_pond_refreezing_type", config_pond_refreezing_type)
    call MPAS_pool_get_config(domain % configs, "config_pond_flushing_timescale", config_pond_flushing_timescale)
    call MPAS_pool_get_config(domain % configs, "config_min_meltwater_retained_fraction", config_min_meltwater_retained_fraction)
    call MPAS_pool_get_config(domain % configs, "config_max_meltwater_retained_fraction", config_max_meltwater_retained_fraction)
    call MPAS_pool_get_config(domain % configs, "config_pond_depth_to_fraction_ratio", config_pond_depth_to_fraction_ratio)
    call MPAS_pool_get_config(domain % configs, "config_snow_on_pond_ice_tapering_parameter", config_snow_on_pond_ice_tapering_parameter)
    call MPAS_pool_get_config(domain % configs, "config_critical_pond_ice_thickness", config_critical_pond_ice_thickness)
    call MPAS_pool_get_config(domain % configs, "config_skeletal_bgc_flux_type", config_skeletal_bgc_flux_type)
    call MPAS_pool_get_config(domain % configs, "config_use_vertical_tracers", config_use_vertical_tracers)
    call MPAS_pool_get_config(domain % configs, "config_scale_initial_vertical_bgc", config_scale_initial_vertical_bgc)
    call MPAS_pool_get_config(domain % configs, "config_use_vertical_biochemistry", config_use_vertical_biochemistry)
    call MPAS_pool_get_config(domain % configs, "config_use_shortwave_bioabsorption", config_use_shortwave_bioabsorption)
    call MPAS_pool_get_config(domain % configs, "config_use_modal_aerosols", config_use_modal_aerosols)
    call MPAS_pool_get_config(domain % configs, "config_use_skeletal_biochemistry", config_use_skeletal_biochemistry)
    call MPAS_pool_get_config(domain % configs, "config_use_vertical_zsalinity", config_use_vertical_zsalinity)
    call MPAS_pool_get_config(domain % configs, "config_biogrid_bottom_molecular_sublayer", config_biogrid_bottom_molecular_sublayer)
    call MPAS_pool_get_config(domain % configs, "config_bio_gravity_drainage_length_scale", config_bio_gravity_drainage_length_scale)
    call MPAS_pool_get_config(domain % configs, "config_biogrid_top_molecular_sublayer", config_biogrid_top_molecular_sublayer)
    call MPAS_pool_get_config(domain % configs, "config_zsalinity_gravity_drainage_scale", config_zsalinity_gravity_drainage_scale)
    call MPAS_pool_get_config(domain % configs, "config_new_ice_fraction_biotracer", config_new_ice_fraction_biotracer)
    call MPAS_pool_get_config(domain % configs, "config_fraction_biotracer_in_frazil", config_fraction_biotracer_in_frazil)
    call MPAS_pool_get_config(domain % configs, "config_zsalinity_molecular_sublayer", config_zsalinity_molecular_sublayer)
    call MPAS_pool_get_config(domain % configs, "config_snow_porosity_at_ice_surface", config_snow_porosity_at_ice_surface)

    call colpkg_init_parameters(&
         config_cice_int("config_thermodynamics_type", config_thermodynamics_type), &
         config_heat_conductivity_type, &
         config_ocean_heat_transfer_type, &
         config_calc_surface_temperature, &
         config_min_friction_velocity, &
         config_rapid_mode_channel_radius, &
         config_rapid_model_critical_Ra, &
         config_rapid_mode_aspect_ratio, &
         config_slow_mode_drainage_strength, &
         config_slow_mode_critical_porosity, &
         config_congelation_ice_porosity, &
         config_shortwave_type, &
         config_albedo_type, &
         config_visible_ice_albedo, &
         config_infrared_ice_albedo, &
         config_visible_snow_albedo, &
         config_infrared_snow_albedo, &
         config_variable_albedo_thickness_limit, &
         config_ice_shortwave_tuning_parameter, &
         config_pond_shortwave_tuning_parameter, &
         config_snow_shortwave_tuning_parameter, &
         config_temp_change_snow_grain_radius_change, &
         config_max_melting_snow_grain_radius, &
         config_algae_absorption_coefficient, &
         config_cice_int("config_ice_strength_formulation", config_ice_strength_formulation), &
         config_cice_int("config_ridging_participation_function", config_ridging_participation_function), &
         config_cice_int("config_ridging_redistribution_function", config_ridging_redistribution_function), &
         config_ridiging_efolding_scale, &
         config_ratio_ridging_work_to_PE, &
         config_atmos_boundary_method, &
         config_calc_surface_stresses, &
         config_use_form_drag, &
         config_use_high_frequency_coupling, &
         config_boundary_layer_iteration_number, &
         config_use_ocean_mixed_layer, &
         config_sea_freezing_temperature_type, &
         config_cice_int("config_itd_conversion_type", config_itd_conversion_type), &
         config_cice_int("config_category_bounds_type", config_category_bounds_type), &
         config_snow_to_ice_transition_depth, &
         config_pond_refreezing_type, &
         config_pond_flushing_timescale, &
         config_min_meltwater_retained_fraction, &
         config_max_meltwater_retained_fraction, &
         config_pond_depth_to_fraction_ratio, &
         config_snow_on_pond_ice_tapering_parameter, &
         config_critical_pond_ice_thickness, &   
         config_skeletal_bgc_flux_type, & 
         config_use_vertical_tracers, &
         config_scale_initial_vertical_bgc, &
         config_use_vertical_biochemistry, &
         config_use_shortwave_bioabsorption, &
         config_use_modal_aerosols, &
         config_use_skeletal_biochemistry, &
         config_use_vertical_zsalinity, &
         config_biogrid_bottom_molecular_sublayer, &
         config_bio_gravity_drainage_length_scale, &
         config_biogrid_top_molecular_sublayer, &
         config_new_ice_fraction_biotracer, &
         config_fraction_biotracer_in_frazil, &
         config_zsalinity_molecular_sublayer, &
         config_zsalinity_gravity_drainage_scale, &
         config_snow_porosity_at_ice_surface) 

    !-----------------------------------------------------------------------
    ! Parameters for thermodynamics
    !-----------------------------------------------------------------------

    ! ktherm: 
    ! type of thermodynamics
    ! 0 = 0-layer approximation
    ! 1 = Bitz and Lipscomb 1999
    ! 2 = mushy layer theory
    !ktherm = config_cice_int("config_thermodynamics_type", config_thermodynamics_type)

    ! conduct:
    ! 'MU71' or 'bubbly'
    !conduct = config_heat_conductivity_type

    ! calc_Tsfc:
    ! if true, calculate surface temperature
    ! if false, Tsfc is computed elsewhere and
    ! atmos-ice fluxes are provided to CICE
    !calc_Tsfc = config_calc_surface_temperature

    ! ustar_min:
    ! minimum friction velocity for ice-ocean heat flux
    !ustar_min = config_min_friction_velocity

    ! mushy thermodynamics:

    ! a_rapid_mode:
    ! channel radius for rapid drainage mode (m)
    !a_rapid_mode = config_rapid_mode_channel_radius

    ! Rac_rapid_mode:
    ! critical rayleigh number for rapid drainage mode
    !Rac_rapid_mode = config_rapid_model_critical_Ra

    ! aspect_rapid_mode:
    ! aspect ratio for rapid drainage mode (larger=wider)
    !aspect_rapid_mode = config_rapid_mode_aspect_ratio

    ! dSdt_slow_mode:
    ! slow mode drainage strength (m s-1 K-1)
    !dSdt_slow_mode = config_slow_mode_drainage_strength

    ! phi_c_slow_mode:
    ! liquid fraction porosity cutoff for slow mode
    !phi_c_slow_mode = config_slow_mode_critical_porosity

    ! phi_i_mushy:
    ! liquid fraction of congelation ice
    !phi_i_mushy = config_congelation_ice_porosity

    !-----------------------------------------------------------------------
    ! Parameters for radiation
    !-----------------------------------------------------------------------

    ! shortwave:
    ! shortwave method, 'default' ('ccsm3') or 'dEdd'
    !shortwave = config_shortwave_type

    ! albedo_type:
    ! albedo parameterization, 'default' ('ccsm3') or 'constant'
    ! shortwave='dEdd' overrides this parameter
    !albedo_type = config_albedo_type

    ! baseline albedos for ccsm3 shortwave, set in namelist

    ! albicev:
    ! visible ice albedo for h > ahmax
    !albicev = config_visible_ice_albedo

    ! albicei:
    ! near-ir ice albedo for h > ahmax
    !albicei = config_infrared_ice_albedo
    
    ! albsnowv:
    ! cold snow albedo, visible
    !albsnowv = config_visible_snow_albedo

    ! albsnowi: 
    ! cold snow albedo, near IR
    !albsnowi = config_infrared_snow_albedo

    ! ahmax:
    ! thickness above which ice albedo is constant (m)
    !ahmax = config_variable_albedo_thickness_limit

    ! dEdd tuning parameters, set in namelist
    
    ! R_ice:
    ! sea ice tuning parameter; +1 > 1sig increase in albedo
    !R_ice = config_ice_shortwave_tuning_parameter
    
    ! R_pnd:
    ! ponded ice tuning parameter; +1 > 1sig increase in albedo
    !R_pnd = config_pond_shortwave_tuning_parameter

    ! R_snw:
    ! snow tuning parameter; +1 > ~.01 change in broadband albedo
    !R_snw = config_snow_shortwave_tuning_parameter

    ! dT_mlt:
    ! change in temp for non-melt to melt snow grain radius change (C)
    !dT_mlt = config_temp_change_snow_grain_radius_change

    ! rsnw_mlt:
    ! maximum melting snow grain radius (10^-6 m)
    !rsnw_mlt = config_max_melting_snow_grain_radius

    ! kalg:
    ! algae absorption coefficient for 0.5 m thick layer
    !kalg = config_algae_absorption_coefficient

    !-----------------------------------------------------------------------
    ! Parameters for ridging and strength
    !-----------------------------------------------------------------------
    
    ! kstrength:
    ! 0 for simple Hibler (1979) formulation 
    ! 1 for Rothrock (1975) pressure formulation 
    !kstrength = config_cice_int("config_ice_strength_formulation", config_ice_strength_formulation)

    ! krdg_partic:
    ! 0 for Thorndike et al. (1975) formulation 
    ! 1 for exponential participation function
    !krdg_partic = config_cice_int("config_ridging_participation_function", config_ridging_participation_function)

    ! krdg_redist:
    ! 0 for Hibler (1980) formulation 
    ! 1 for exponential redistribution function 
    !krdg_redist = config_cice_int("config_ridging_redistribution_function", config_ridging_redistribution_function)

    ! mu_rdg:
    ! gives e-folding scale of ridged ice (m^.5) 
    ! (krdg_redist = 1) 
    !mu_rdg = config_ridiging_efolding_scale

    ! Cf
    ! ratio of ridging work to PE change in ridging (kstrength = 1)
    !Cf = config_ratio_ridging_work_to_PE

    !-----------------------------------------------------------------------
    ! Parameters for atmosphere
    !-----------------------------------------------------------------------

    ! atmbndy:
    ! atmo boundary method, 'default' ('ccsm3') or 'constant'
    !atmbndy = config_atmos_boundary_method
    
    ! calc_strair:
    ! if true, calculate wind stress components
    !calc_strair = config_calc_surface_stresses

    ! formdrag:
    ! if true, calculate form drag
    !formdrag = config_use_form_drag

    ! highfreq:
    ! if true, use high frequency coupling
    !highfreq = config_use_high_frequency_coupling

    ! natmiter:
    ! number of iterations for boundary layer calculations
    !natmiter = config_boundary_layer_iteration_number     

    !-----------------------------------------------------------------------
    ! Parameters for ocean
    !-----------------------------------------------------------------------

    ! oceanmixed_ice:
    ! if true, use ocean mixed layer
    !oceanmixed_ice = config_use_ocean_mixed_layer

    ! fbot_xfer_type:
    ! transfer coefficient type for ice-ocean heat flux
    !fbot_xfer_type = config_ocean_heat_transfer_type

    ! tfrz_option:
    ! form of ocean freezing temperature
    ! 'minus1p8' = -1.8 C
    ! 'linear_salt' = -depressT * sss
    ! 'mushy' conforms with ktherm=2
    !tfrz_option = config_sea_freezing_temperature_type

    !-----------------------------------------------------------------------
    ! Parameters for the ice thickness distribution
    !-----------------------------------------------------------------------

    ! kitd:
    ! type of itd conversions
    !   0 = delta function
    !   1 = linear remap
    !kitd = config_cice_int("config_itd_conversion_type", config_itd_conversion_type)

    ! kcatbound:
    !   0 = old category boundary formula
    !   1 = new formula giving round numbers
    !   2 = WMO standard
    !   3 = asymptotic formula
    !kcatbound = config_cice_int("config_category_bounds_type", config_category_bounds_type) 

    !-----------------------------------------------------------------------
    ! Parameters for melt ponds
    !-----------------------------------------------------------------------

    ! hs0:
    ! snow depth for transition to bare sea ice (m)
    !hs0 = config_snow_to_ice_transition_depth

    ! level-ice ponds
    
    ! frzpnd:
    ! pond refreezing parameterization
    !frzpnd = config_pond_refreezing_type

    ! dpscale:
    ! alter e-folding time scale for flushing 
    !dpscale = config_pond_flushing_timescale

    ! rfracmin:
    ! minimum retained fraction of meltwater
    !rfracmin = config_min_meltwater_retained_fraction

    ! rfracmax:
    ! maximum retained fraction of meltwater
    !rfracmax = config_max_meltwater_retained_fraction

    ! pndaspect:
    ! ratio of pond depth to pond fraction
    !pndaspect = config_pond_depth_to_fraction_ratio

    ! hs1:
    ! tapering parameter for snow on pond ice
    !hs1 = config_snow_on_pond_ice_tapering_parameter

    ! topo ponds

    ! hp1
    ! critical parameter for pond ice thickness
    !hp1 = config_critical_pond_ice_thickness

    !-----------------------------------------------------------------------
    ! Parameters for biogeochemistry
    !-----------------------------------------------------------------------

    ! bgc_flux_type:
    ! bgc_flux_type = config_skeletal_bgc_flux_type

    ! z_tracers:
    ! if .true., bgc or aerosol tracers are vertically resolved
    !z_tracers = config_use_vertical_tracers

    ! scale_bgc:
    ! if .true., initialize bgc tracers proportionally with salinity
    !scale_bgc = config_scale_initial_vertical_bgc

    ! solve_zbgc:
    ! if .true., solve vertical biochemistry portion of code
    !solve_zbgc = config_use_vertical_biochemistry

    ! dEdd_algae:
    ! if .true., algal absorption of Shortwave is computed in the
    !dEdd_algae = config_use_shortwave_bioabsorption

    ! skl_bgc:
    ! if true, solve skeletal biochemistry
    !skl_bgc = config_use_skeletal_biochemistry

    ! solve_zsal:
    ! if true, update salinity profile from solve_S_dt
    !solve_zsal = config_use_vertical_zsalinity

    ! modal_aero:
    ! if true, use modal aerosal optical properties
    ! only for use with tr_aero or tr_zaero
    !modal_aero = config_use_shortwave_bioabsorption

    ! grid_o:
    ! for bottom flux
    !grid_o = config_biogrid_bottom_molecular_sublayer

    ! l_sk:
    ! characteristic diffusive scale (zsalinity) (m)
    !l_sk =config_bio_gravity_drainage_length_scale

    ! grid_o_t:
    ! top grid point length scale
    !grid_o_t = config_biogrid_top_molecular_sublayer

    ! phi_snow:
    ! porosity of snow
    !phi_snow = config_snow_porosity_at_ice_surface

    ! initbio_frac:
    ! fraction of ocean tracer concentration used to initialize tracer
    !initbio_frac = config_new_ice_fraction_biotracer

    ! frazil_scav:
    ! multiple of ocean tracer concentration due to frazil scavenging
    !frazil_scav = config_fraction_biotracer_in_frazil

    ! grid_oS:
    ! for bottom flux (zsalinity)
    !grid_oS = config_zsalinity_molecular_sublayer

    ! l_skS:
    ! 0.02 characteristic skeletal layer thickness (m) (zsalinity)
    !l_skS = config_zsalinity_gravity_drainage_scale

  end subroutine init_column_package_configs

!|||||||||||||||||||||||||||||||||||||||||||||||||||||||||||||||||||||||
!
!  config_error
!
!> \brief 
!> \author Adrian K. Turner, LANL
!> \date 5th Feburary 2015
!> \details
!>  
!
!-----------------------------------------------------------------------

  subroutine config_error(config_name, config_value, valid_options)

    character(len=*), intent(in) :: &
         config_name, &
         config_value, &
         valid_options

    COLUMN_ERROR_WRITE(trim(config_name) COMMA ' has invalid value')
    COLUMN_ERROR_WRITE(trim(config_name) COMMA ': ' COMMA trim(config_value))
    COLUMN_ERROR_WRITE('valid options: ' COMMA trim(valid_options))
    call MPAS_dmpar_global_abort(trim(config_name)//' has invalid value')
    
  end subroutine config_error

!|||||||||||||||||||||||||||||||||||||||||||||||||||||||||||||||||||||||
!
!  config_cice_int
!
!> \brief 
!> \author Adrian K. Turner, LANL
!> \date 20th January 2015
!> \details
!>  
!
!-----------------------------------------------------------------------

  function config_cice_int(configName, configValue) result(configValueCice)

    character(len=*), intent(in) :: &
         configName, &
         configValue

    integer :: configValueCice

    select case (trim(configName))

    ! ktherm
    case ("config_thermodynamics_type")
       
       select case (trim(configValue))
       case ("zero layer")
          configValueCice = 0
       case ("BL99")
          configValueCice = 1
       case ("mushy")
          configValueCice = 2
       end select

    ! kitd
    case ("config_itd_conversion_type")

       select case (trim(configValue))
       case ("delta function")
          configValueCice = 0
       case ("linear remap")
          configValueCice = 1
       end select

    ! kcatbound
    case ("config_category_bounds_type")

       select case (trim(configValue))
       case ("single category")
          configValueCice = -1
       case ("original")
          configValueCice = 0
       case ("new")
          configValueCice = 1
       case ("WMO")
          configValueCice = 2
       case ("asymptotic")
          configValueCice = 3
       end select

    ! kstrength
    case ("config_ice_strength_formulation")

       select case (trim(configValue))
       case ("Hibler79")
          configValueCice = 0
       case ("Rothrock75")
          configValueCice = 1
       end select

    ! krdg_partic
    case ("config_ridging_participation_function")

       select case (trim(configValue))
       case ("Thorndike75")
          configValueCice = 0
       case ("exponential")
          configValueCice = 1
       end select

    ! krdg_redist
    case ("config_ridging_redistribution_function")

       select case (trim(configValue))
       case ("Hibler80")
          configValueCice = 0
       case ("exponential")
          configValueCice = 1
       end select

    end select

  end function config_cice_int

!|||||||||||||||||||||||||||||||||||||||||||||||||||||||||||||||||||||||
!
!  init_column_non_activated_pointers
!
!> \brief 
!> \author Adrian K. Turner, LANL
!> \date 5th March 2015
!> \details
!>  
!
!-----------------------------------------------------------------------

  subroutine init_column_non_activated_pointers(domain)

    type(domain_type) :: domain

    type(block_type), pointer :: block

    type(MPAS_pool_type), pointer :: &
         mesh, &
         drag, &
         tracers

    ! packages
    logical, pointer :: &
         pkgColumnTracerIceAgeActive, &
         pkgColumnTracerFirstYearIceActive, &
         pkgColumnTracerLevelIceActive, &
         pkgColumnTracerPondsActive, &
         pkgColumnTracerLidThicknessActive, &
         pkgColumnTracerAerosolsActive, &
         pkgColumnFormDragActive, &
         pkgColumnBiogeochemistryActive, &
         pkgColumnVerticalThermodynamicsActive

    ! mesh stand-ins
    type(field1DReal), pointer :: &
         latCell, lonCell ! nCells array

    type(field3DReal), pointer :: &
         iceAreaCategory

    ! drag variables
    type(field1DReal), pointer :: &
         oceanDragCoefficientSkin, &
         oceanDragCoefficientFloe, &
         oceanDragCoefficientKeel, &
         airDragCoefficientSkin, &
         airDragCoefficientFloe, &
         airDragCoefficientPond, &
         airDragCoefficientRidge, &
         dragFreeboard, &
         dragIceSnowDraft, &
         dragRidgeHeight, &
         dragRidgeSeparation, &
         dragKeelDepth, &
         dragKeelSeparation, &
         dragFloeLength, &
         dragFloeSeparation

    block => domain % blocklist
    do while (associated(block))

       !-----------------------------------------------------------------------
       ! tracers
       !-----------------------------------------------------------------------

       call MPAS_pool_get_package(block % packages, "pkgColumnTracerIceAgeActive", pkgColumnTracerIceAgeActive)
       call MPAS_pool_get_package(block % packages, "pkgColumnTracerFirstYearIceActive", pkgColumnTracerFirstYearIceActive)
       call MPAS_pool_get_package(block % packages, "pkgColumnTracerLevelIceActive", pkgColumnTracerLevelIceActive)
       call MPAS_pool_get_package(block % packages, "pkgColumnTracerPondsActive", pkgColumnTracerPondsActive)
       call MPAS_pool_get_package(block % packages, "pkgColumnTracerLidThicknessActive", pkgColumnTracerLidThicknessActive)
       call MPAS_pool_get_package(block % packages, "pkgColumnTracerAerosolsActive", pkgColumnTracerAerosolsActive)
       call MPAS_pool_get_package(block % packages, "pkgColumnBiogeochemistryActive", pkgColumnBiogeochemistryActive)
       call MPAS_pool_get_package(block % packages, "pkgColumnVerticalThermodynamicsActive", pkgColumnVerticalThermodynamicsActive)

       ! ice age
       if (.not. pkgColumnTracerIceAgeActive) then
          call set_stand_in_tracer_array(block, "iceAge")
       endif

       ! first year ice
       if (.not. pkgColumnTracerFirstYearIceActive) then
          call set_stand_in_tracer_array(block, "firstYearIceArea")
       endif

       ! level ice
       if (.not. pkgColumnTracerLevelIceActive) then
          call set_stand_in_tracer_array(block, "levelIceArea")
          call set_stand_in_tracer_array(block, "levelIceVolume")
       endif

       ! ponds
       if (.not. pkgColumnTracerPondsActive) then
          call set_stand_in_tracer_array(block, "pondArea")
          call set_stand_in_tracer_array(block, "pondDepth")
       endif

       ! pond lids
       if (.not. pkgColumnTracerLidThicknessActive) then
          call set_stand_in_tracer_array(block, "pondLidThickness")
       endif

       ! aerosols
       if (.not. pkgColumnTracerAerosolsActive) then
          call set_stand_in_tracer_array(block, "snowScatteringAerosol")
          call set_stand_in_tracer_array(block, "snowBodyAerosol")
          call set_stand_in_tracer_array(block, "iceScatteringAerosol")
          call set_stand_in_tracer_array(block, "iceBodyAerosol")
       endif

       ! biogeochemistry
       if (.not. pkgColumnBiogeochemistryActive) then
          call set_stand_in_tracer_array(block, "skeletalAlgaeConc")
          call set_stand_in_tracer_array(block, "skeletalDOCConc")
          call set_stand_in_tracer_array(block, "skeletalDICConc")
          call set_stand_in_tracer_array(block, "skeletalDONConc")
          call set_stand_in_tracer_array(block, "skeletalNitrateConc")
          call set_stand_in_tracer_array(block, "skeletalSilicateConc")
          call set_stand_in_tracer_array(block, "skeletalAmmoniumConc")
          call set_stand_in_tracer_array(block, "skeletalDMSConc")
          call set_stand_in_tracer_array(block, "skeletalDMSPpConc")
          call set_stand_in_tracer_array(block, "skeletalDMSPdConc")
          call set_stand_in_tracer_array(block, "skeletalNonreactiveConc")
          call set_stand_in_tracer_array(block, "skeletalHumicsConc")
          call set_stand_in_tracer_array(block, "skeletalParticulateIronConc")
          call set_stand_in_tracer_array(block, "skeletalDissolvedIronConc")
          call set_stand_in_tracer_array(block, "verticalAlgaeConc")
          call set_stand_in_tracer_array(block, "verticalDOCConc")
          call set_stand_in_tracer_array(block, "verticalDICConc")
          call set_stand_in_tracer_array(block, "verticalDONConc")
          call set_stand_in_tracer_array(block, "verticalNitrateConc")
          call set_stand_in_tracer_array(block, "verticalSilicateConc")
          call set_stand_in_tracer_array(block, "verticalAmmoniumConc")
          call set_stand_in_tracer_array(block, "verticalDMSConc")
          call set_stand_in_tracer_array(block, "verticalDMSPpConc")
          call set_stand_in_tracer_array(block, "verticalDMSPdConc")
          call set_stand_in_tracer_array(block, "verticalNonreactiveConc")
          call set_stand_in_tracer_array(block, "verticalHumicsConc")
          call set_stand_in_tracer_array(block, "verticalParticulateIronConc")
          call set_stand_in_tracer_array(block, "verticalDissolvedIronConc")
          call set_stand_in_tracer_array(block, "verticalAerosolsConc")
          call set_stand_in_tracer_array(block, "brineFraction")
          call set_stand_in_tracer_array(block, "mobileFraction")
       endif

       if (.not. pkgColumnBiogeochemistryActive .and. .not. pkgColumnVerticalThermodynamicsActive) then
          call set_stand_in_tracer_array(block, "verticalSalinity")
       endif

       !-----------------------------------------------------------------------
       ! other column packages
       !-----------------------------------------------------------------------
       
       ! form drag
       call MPAS_pool_get_package(block % packages, "pkgColumnFormDragActive", pkgColumnFormDragActive)

       if (.not. pkgColumnFormDragActive) then

          ! get mesh stand-ins if have ones of right dimensions
          call MPAS_pool_get_subpool(block % structs, "mesh", mesh)
          call MPAS_pool_get_field(mesh, "latCell", latCell) ! nCells real array

          call MPAS_pool_get_subpool(block % structs, "drag", drag)

          call MPAS_pool_get_field(drag, "oceanDragCoefficientSkin", oceanDragCoefficientSkin)
          call MPAS_pool_get_field(drag, "oceanDragCoefficientFloe", oceanDragCoefficientFloe)
          call MPAS_pool_get_field(drag, "oceanDragCoefficientKeel", oceanDragCoefficientKeel)
          call MPAS_pool_get_field(drag, "airDragCoefficientSkin", airDragCoefficientSkin)
          call MPAS_pool_get_field(drag, "airDragCoefficientFloe", airDragCoefficientFloe)
          call MPAS_pool_get_field(drag, "airDragCoefficientPond", airDragCoefficientPond)
          call MPAS_pool_get_field(drag, "airDragCoefficientRidge", airDragCoefficientRidge)
          call MPAS_pool_get_field(drag, "dragFreeboard", dragFreeboard)
          call MPAS_pool_get_field(drag, "dragIceSnowDraft", dragIceSnowDraft)
          call MPAS_pool_get_field(drag, "dragRidgeHeight", dragRidgeHeight)
          call MPAS_pool_get_field(drag, "dragRidgeSeparation", dragRidgeSeparation)
          call MPAS_pool_get_field(drag, "dragKeelDepth", dragKeelDepth)
          call MPAS_pool_get_field(drag, "dragKeelSeparation", dragKeelSeparation)
          call MPAS_pool_get_field(drag, "dragFloeLength", dragFloeLength)
          call MPAS_pool_get_field(drag, "dragFloeSeparation", dragFloeSeparation)

          oceanDragCoefficientSkin % array     => latCell % array
          oceanDragCoefficientFloe % array     => latCell % array
          oceanDragCoefficientKeel % array     => latCell % array
          airDragCoefficientSkin % array       => latCell % array
          airDragCoefficientFloe % array       => latCell % array
          airDragCoefficientPond % array       => latCell % array
          airDragCoefficientRidge % array      => latCell % array
          dragFreeboard % array                => latCell % array
          dragIceSnowDraft % array             => latCell % array
          dragRidgeHeight % array              => latCell % array
          dragRidgeSeparation % array          => latCell % array
          dragKeelDepth % array                => latCell % array
          dragKeelSeparation % array           => latCell % array
          dragFloeLength % array               => latCell % array
          dragFloeSeparation % array           => latCell % array

       endif

       block => block % next
    end do

  end subroutine init_column_non_activated_pointers

!|||||||||||||||||||||||||||||||||||||||||||||||||||||||||||||||||||||||
!
!  finalize_column_non_activated_pointers
!
!> \brief 
!> \author Adrian K. Turner, LANL
!> \date 29th October 2015
!> \details
!>  
!
!-----------------------------------------------------------------------

  subroutine finalize_column_non_activated_pointers(domain)

    type(domain_type) :: domain

    type(block_type), pointer :: block

    type(MPAS_pool_type), pointer :: &
         drag, &
         tracers

    ! packages
    logical, pointer :: &
         pkgColumnTracerIceAgeActive, &
         pkgColumnTracerFirstYearIceActive, &
         pkgColumnTracerLevelIceActive, &
         pkgColumnTracerPondsActive, &
         pkgColumnTracerLidThicknessActive, &
         pkgColumnTracerAerosolsActive, &
         pkgColumnFormDragActive, &
         pkgColumnBiogeochemistryActive, &
         pkgColumnVerticalThermodynamicsActive

    ! drag variables
    type(field1DReal), pointer :: &
         oceanDragCoefficientSkin, &
         oceanDragCoefficientFloe, &
         oceanDragCoefficientKeel, &
         airDragCoefficientSkin, &
         airDragCoefficientFloe, &
         airDragCoefficientPond, &
         airDragCoefficientRidge, &
         dragFreeboard, &
         dragIceSnowDraft, &
         dragRidgeHeight, &
         dragRidgeSeparation, &
         dragKeelDepth, &
         dragKeelSeparation, &
         dragFloeLength, &
         dragFloeSeparation

    block => domain % blocklist
    do while (associated(block))

       !-----------------------------------------------------------------------
       ! tracers
       !-----------------------------------------------------------------------

       call MPAS_pool_get_package(block % packages, "pkgColumnTracerIceAgeActive", pkgColumnTracerIceAgeActive)
       call MPAS_pool_get_package(block % packages, "pkgColumnTracerFirstYearIceActive", pkgColumnTracerFirstYearIceActive)
       call MPAS_pool_get_package(block % packages, "pkgColumnTracerLevelIceActive", pkgColumnTracerLevelIceActive)
       call MPAS_pool_get_package(block % packages, "pkgColumnTracerPondsActive", pkgColumnTracerPondsActive)
       call MPAS_pool_get_package(block % packages, "pkgColumnTracerLidThicknessActive", pkgColumnTracerLidThicknessActive)
       call MPAS_pool_get_package(block % packages, "pkgColumnTracerAerosolsActive", pkgColumnTracerAerosolsActive)
       call MPAS_pool_get_package(block % packages, "pkgColumnBiogeochemistryActive", pkgColumnBiogeochemistryActive)
       call MPAS_pool_get_package(block % packages, "pkgColumnVerticalThermodynamicsActive", pkgColumnVerticalThermodynamicsActive)

       ! ice age
       if (.not. pkgColumnTracerIceAgeActive) then
          call finalize_stand_in_tracer_array(block, "iceAge")
       endif

       ! first year ice
       if (.not. pkgColumnTracerFirstYearIceActive) then
          call finalize_stand_in_tracer_array(block, "firstYearIceArea")
       endif

       ! level ice
       if (.not. pkgColumnTracerLevelIceActive) then
          call finalize_stand_in_tracer_array(block, "levelIceArea")
          call finalize_stand_in_tracer_array(block, "levelIceVolume")
       endif

       ! ponds
       if (.not. pkgColumnTracerPondsActive) then
          call finalize_stand_in_tracer_array(block, "pondArea")
          call finalize_stand_in_tracer_array(block, "pondDepth")
       endif

       ! pond lids
       if (.not. pkgColumnTracerLidThicknessActive) then
          call finalize_stand_in_tracer_array(block, "pondLidThickness")
       endif

       ! aerosols
       if (.not. pkgColumnTracerAerosolsActive) then
          call finalize_stand_in_tracer_array(block, "snowScatteringAerosol")
          call finalize_stand_in_tracer_array(block, "snowBodyAerosol")
          call finalize_stand_in_tracer_array(block, "iceScatteringAerosol")
          call finalize_stand_in_tracer_array(block, "iceBodyAerosol")
       endif

       ! biogeochemistry
       if (.not. pkgColumnBiogeochemistryActive) then
          call finalize_stand_in_tracer_array(block, "skeletalAlgaeConc")
          call finalize_stand_in_tracer_array(block, "skeletalDOCConc")
          call finalize_stand_in_tracer_array(block, "skeletalDICConc")
          call finalize_stand_in_tracer_array(block, "skeletalDONConc")
          call finalize_stand_in_tracer_array(block, "skeletalNitrateConc")
          call finalize_stand_in_tracer_array(block, "skeletalSilicateConc")
          call finalize_stand_in_tracer_array(block, "skeletalAmmoniumConc")
          call finalize_stand_in_tracer_array(block, "skeletalDMSConc")
          call finalize_stand_in_tracer_array(block, "skeletalDMSPpConc")
          call finalize_stand_in_tracer_array(block, "skeletalDMSPdConc")
          call finalize_stand_in_tracer_array(block, "skeletalNonreactiveConc")
          call finalize_stand_in_tracer_array(block, "skeletalHumicsConc")
          call finalize_stand_in_tracer_array(block, "skeletalParticulateIronConc")
          call finalize_stand_in_tracer_array(block, "skeletalDissolvedIronConc")
          call finalize_stand_in_tracer_array(block, "verticalAlgaeConc")
          call finalize_stand_in_tracer_array(block, "verticalDOCConc")
          call finalize_stand_in_tracer_array(block, "verticalDICConc")
          call finalize_stand_in_tracer_array(block, "verticalDONConc")
          call finalize_stand_in_tracer_array(block, "verticalNitrateConc")
          call finalize_stand_in_tracer_array(block, "verticalSilicateConc")
          call finalize_stand_in_tracer_array(block, "verticalAmmoniumConc")
          call finalize_stand_in_tracer_array(block, "verticalDMSConc")
          call finalize_stand_in_tracer_array(block, "verticalDMSPpConc")
          call finalize_stand_in_tracer_array(block, "verticalDMSPdConc")
          call finalize_stand_in_tracer_array(block, "verticalNonreactiveConc")
          call finalize_stand_in_tracer_array(block, "verticalHumicsConc")
          call finalize_stand_in_tracer_array(block, "verticalParticulateIronConc")
          call finalize_stand_in_tracer_array(block, "verticalDissolvedIronConc")
          call finalize_stand_in_tracer_array(block, "verticalAerosolsConc")
          call finalize_stand_in_tracer_array(block, "verticalSalinity")
          call finalize_stand_in_tracer_array(block, "brineFraction")
          call finalize_stand_in_tracer_array(block, "mobileFraction")
       endif

       if (.not. pkgColumnBiogeochemistryActive .and. .not. pkgColumnVerticalThermodynamicsActive) then
          call finalize_stand_in_tracer_array(block, "verticalSalinity")
       endif

       !-----------------------------------------------------------------------
       ! other column packages
       !-----------------------------------------------------------------------

       ! form drag
       call MPAS_pool_get_package(block % packages, "pkgColumnFormDragActive", pkgColumnFormDragActive)

       if (.not. pkgColumnFormDragActive) then

          call MPAS_pool_get_subpool(block % structs, "drag", drag)

          call MPAS_pool_get_field(drag, "oceanDragCoefficientSkin", oceanDragCoefficientSkin)
          call MPAS_pool_get_field(drag, "oceanDragCoefficientFloe", oceanDragCoefficientFloe)
          call MPAS_pool_get_field(drag, "oceanDragCoefficientKeel", oceanDragCoefficientKeel)
          call MPAS_pool_get_field(drag, "airDragCoefficientSkin", airDragCoefficientSkin)
          call MPAS_pool_get_field(drag, "airDragCoefficientFloe", airDragCoefficientFloe)
          call MPAS_pool_get_field(drag, "airDragCoefficientPond", airDragCoefficientPond)
          call MPAS_pool_get_field(drag, "airDragCoefficientRidge", airDragCoefficientRidge)
          call MPAS_pool_get_field(drag, "dragFreeboard", dragFreeboard)
          call MPAS_pool_get_field(drag, "dragIceSnowDraft", dragIceSnowDraft)
          call MPAS_pool_get_field(drag, "dragRidgeHeight", dragRidgeHeight)
          call MPAS_pool_get_field(drag, "dragRidgeSeparation", dragRidgeSeparation)
          call MPAS_pool_get_field(drag, "dragKeelDepth", dragKeelDepth)
          call MPAS_pool_get_field(drag, "dragKeelSeparation", dragKeelSeparation)
          call MPAS_pool_get_field(drag, "dragFloeLength", dragFloeLength)
          call MPAS_pool_get_field(drag, "dragFloeSeparation", dragFloeSeparation)

          oceanDragCoefficientSkin % array     => null()
          oceanDragCoefficientFloe % array     => null()
          oceanDragCoefficientKeel % array     => null()
          airDragCoefficientSkin % array       => null()
          airDragCoefficientFloe % array       => null()
          airDragCoefficientPond % array       => null()
          airDragCoefficientRidge % array      => null()
          dragFreeboard % array                => null()
          dragIceSnowDraft % array             => null()
          dragRidgeHeight % array              => null()
          dragRidgeSeparation % array          => null()
          dragKeelDepth % array                => null()
          dragKeelSeparation % array           => null()
          dragFloeLength % array               => null()
          dragFloeSeparation % array           => null()

       endif

       block => block % next
    end do

  end subroutine finalize_column_non_activated_pointers

!|||||||||||||||||||||||||||||||||||||||||||||||||||||||||||||||||||||||
!
!  set_stand_in_tracer_array
!
!> \brief 
!> \author Adrian K. Turner, LANL
!> \date 5th March 2015
!> \details
!>  
!
!-----------------------------------------------------------------------

  subroutine set_stand_in_tracer_array(block, tracerName)

    type(block_type) :: block
    
    character(len=*), intent(in) :: &
         tracerName

    type(MPAS_pool_type), pointer :: &
         tracers

    type(field3DReal), pointer :: &
         tracerArray, &
         iceAreaCategory

    call MPAS_pool_get_subpool(block % structs, "tracers", tracers)

    call MPAS_pool_get_field(tracers, trim(tracerName), tracerArray, 1)
    call MPAS_pool_get_field(tracers, "iceAreaCategory", iceAreaCategory, 1)

    tracerArray % array => iceAreaCategory % array

  end subroutine set_stand_in_tracer_array

!|||||||||||||||||||||||||||||||||||||||||||||||||||||||||||||||||||||||
!
!  finalize_stand_in_tracer_array
!
!> \brief 
!> \author Adrian K. Turner, LANL
!> \date 29th October 2015
!> \details
!>  
!
!-----------------------------------------------------------------------

  subroutine finalize_stand_in_tracer_array(block, tracerName)

    type(block_type) :: block

    character(len=*), intent(in) :: &
         tracerName

    type(MPAS_pool_type), pointer :: &
         tracers

    type(field3DReal), pointer :: &
         tracerArray, &
         iceAreaCategory

    call MPAS_pool_get_subpool(block % structs, "tracers", tracers)

    call MPAS_pool_get_field(tracers, trim(tracerName), tracerArray, 1)

    tracerArray % array => null()

  end subroutine finalize_stand_in_tracer_array

!-----------------------------------------------------------------------
! other initialization
!-----------------------------------------------------------------------
!|||||||||||||||||||||||||||||||||||||||||||||||||||||||||||||||||||||||
!
!  init_column_history_variables
!
!> \brief 
!> \author Adrian K. Turner, LANL
!> \date 3rd April 2015
!> \details
!>  
!
!-----------------------------------------------------------------------

  subroutine init_column_history_variables(domain)

    type(domain_type) :: domain

    type(block_type), pointer :: block

    type(MPAS_pool_type), pointer :: &
         ridging

    real(kind=RKIND), dimension(:,:), pointer :: &
         ratioRidgeThicknessToIce

    block => domain % blocklist
    do while (associated(block))

       call MPAS_pool_get_subpool(block % structs, "ridging", ridging)
       call MPAS_pool_get_array(ridging, "ratioRidgeThicknessToIce", ratioRidgeThicknessToIce)

       ratioRidgeThicknessToIce = 1.0_RKIND

       block => block % next
    end do

  end subroutine init_column_history_variables

!|||||||||||||||||||||||||||||||||||||||||||||||||||||||||||||||||||||||
!
!  cice_column_initial_air_drag_coefficient
!
!> \brief 
!> \author Adrian K. Turner, LANL
!> \date 
!> \details
!>  
!
!-----------------------------------------------------------------------

  function cice_column_initial_air_drag_coefficient() result(airDragCoefficient)

    use ice_constants_colpkg, only: &
         vonkar, zref, iceruf

    real(kind=RKIND) :: airDragCoefficient

    airDragCoefficient = (vonkar/log(zref/iceruf)) &
                       * (vonkar/log(zref/iceruf)) ! atmo drag for RASM

  end function cice_column_initial_air_drag_coefficient

!|||||||||||||||||||||||||||||||||||||||||||||||||||||||||||||||||||||||
!
!  cice_column_reinitialize_fluxes
!
!> \brief 
!> \author Adrian K. Turner, LANL
!> \date 31st August 2015
!> \details
!>  
!
!-----------------------------------------------------------------------

  subroutine cice_column_reinitialize_fluxes(domain)

    type(domain_type) :: domain

    ! atmospheric fluxes
    call cice_column_reinitialize_atmospheric_fluxes(domain)

    ! oceanic fluxes
    call cice_column_reinitialize_oceanic_fluxes(domain)

  end subroutine cice_column_reinitialize_fluxes

!|||||||||||||||||||||||||||||||||||||||||||||||||||||||||||||||||||||||
!
!  cice_column_reinitialize_atmospheric_fluxes
!
!> \brief 
!> \author Adrian K. Turner, LANL
!> \date 31st August 2015
!> \details
!>  
!
!-----------------------------------------------------------------------

  subroutine cice_column_reinitialize_atmospheric_fluxes(domain)

    type(domain_type) :: domain

    type(block_type), pointer :: block

    type(MPAS_pool_type), pointer :: &
         velocitySolverPool, &
         atmosFluxesPool, &
         shortwavePool, &
         atmosCouplingPool

    real(kind=RKIND), dimension(:), pointer :: &
         airStressCellU, &
         airStressCellV, &
         sensibleHeatFlux, &
         latentHeatFlux, &
         evaporativeWaterFlux, &
         longwaveUp, &
         absorbedShortwaveFlux, &
         atmosReferenceTemperature2m, &
         atmosReferenceHumidity2m, &
         atmosReferenceSpeed10m

    block => domain % blocklist
    do while (associated(block))

       call MPAS_pool_get_subpool(block % structs, "velocity_solver", velocitySolverPool)
       call MPAS_pool_get_subpool(block % structs, "atmos_fluxes", atmosFluxesPool)
       call MPAS_pool_get_subpool(block % structs, "shortwave", shortwavePool)
       call MPAS_pool_get_subpool(block % structs, "atmos_coupling", atmosCouplingPool)
       
       call MPAS_pool_get_array(velocitySolverPool, "airStressCellU", airStressCellU)
       call MPAS_pool_get_array(velocitySolverPool, "airStressCellV", airStressCellV)

       call MPAS_pool_get_array(atmosFluxesPool, "sensibleHeatFlux", sensibleHeatFlux)
       call MPAS_pool_get_array(atmosFluxesPool, "latentHeatFlux", latentHeatFlux)
       call MPAS_pool_get_array(atmosFluxesPool, "evaporativeWaterFlux", evaporativeWaterFlux)
       call MPAS_pool_get_array(atmosFluxesPool, "longwaveUp", longwaveUp)

       call MPAS_pool_get_array(shortwavePool, "absorbedShortwaveFlux", absorbedShortwaveFlux)

       call MPAS_pool_get_array(atmosCouplingPool, "atmosReferenceTemperature2m", atmosReferenceTemperature2m)
       call MPAS_pool_get_array(atmosCouplingPool, "atmosReferenceHumidity2m", atmosReferenceHumidity2m)
       call MPAS_pool_get_array(atmosCouplingPool, "atmosReferenceSpeed10m", atmosReferenceSpeed10m)

       airStressCellU(:)              = 0.0_RKIND
       airStressCellV(:)              = 0.0_RKIND
       sensibleHeatFlux(:)            = 0.0_RKIND
       latentHeatFlux(:)              = 0.0_RKIND
       evaporativeWaterFlux(:)        = 0.0_RKIND
       longwaveUp(:)                  = 0.0_RKIND
       absorbedShortwaveFlux(:)       = 0.0_RKIND
       atmosReferenceTemperature2m(:) = 0.0_RKIND
       atmosReferenceHumidity2m(:)    = 0.0_RKIND
       atmosReferenceSpeed10m(:)      = 0.0_RKIND

       block => block % next
    end do

  end subroutine cice_column_reinitialize_atmospheric_fluxes

!|||||||||||||||||||||||||||||||||||||||||||||||||||||||||||||||||||||||
!
!  cice_column_reinitialize_oceanic_fluxes
!
!> \brief 
!> \author Adrian K. Turner, LANL
!> \date 31st August 2015
!> \details
!>  
!
!-----------------------------------------------------------------------

  subroutine cice_column_reinitialize_oceanic_fluxes(domain)

    type(domain_type) :: domain

    type(block_type), pointer :: block

    type(MPAS_pool_type), pointer :: &
         oceanFluxesPool

    real(kind=RKIND), dimension(:), pointer :: &
         oceanFreshWaterFlux, &
         oceanSaltFlux, &
         oceanHeatFlux, &
         oceanShortwaveFlux

    block => domain % blocklist
    do while (associated(block))

       call MPAS_pool_get_subpool(block % structs, "ocean_fluxes", oceanFluxesPool)

       call MPAS_pool_get_array(oceanFluxesPool, "oceanFreshWaterFlux", oceanFreshWaterFlux)
       call MPAS_pool_get_array(oceanFluxesPool, "oceanSaltFlux", oceanSaltFlux)
       call MPAS_pool_get_array(oceanFluxesPool, "oceanHeatFlux", oceanHeatFlux)
       call MPAS_pool_get_array(oceanFluxesPool, "oceanShortwaveFlux", oceanShortwaveFlux)

       oceanFreshWaterFlux(:) = 0.0_RKIND
       oceanSaltFlux(:)       = 0.0_RKIND
       oceanHeatFlux(:)       = 0.0_RKIND
       oceanShortwaveFlux(:)  = 0.0_RKIND

       block => block % next
    end do

  end subroutine cice_column_reinitialize_oceanic_fluxes

!|||||||||||||||||||||||||||||||||||||||||||||||||||||||||||||||||||||||
!
!  init_column_tracer_object_bio_tracer_number
!
!> \brief 
!> \author Nicole Jeffery, LANL
!> \date 14 September 2015
!> \details
!>  
!
!-----------------------------------------------------------------------

  subroutine init_column_tracer_object_for_biogeochemistry(domain, tracerObject)

    use ice_colpkg, only: colpkg_init_zbgc

    type(domain_type), intent(in) :: &
         domain

    type(ciceTracerObjectType), intent(inout) :: &
         tracerObject

    logical, pointer :: &  
         config_use_brine, &
         config_use_vertical_zsalinity, &
         config_use_vertical_biochemistry, &
         config_use_vertical_tracers, &
         config_use_skeletal_biochemistry, &
         config_use_shortwave_bioabsorption, &
         config_use_nitrate, &
         config_use_carbon, &
         config_use_chlorophyll, &
         config_use_ammonium, &
         config_use_silicate, &
         config_use_DMS, &
         config_use_nonreactive, &
         config_use_humics, &
         config_use_DON, &
         config_use_iron, &
         config_use_zaerosols    

    real(kind=RKIND), pointer :: &
         config_new_ice_fraction_biotracer, &
         config_fraction_biotracer_in_frazil

    integer, pointer :: &
         ONE, &
         nIceLayers, &
         nSnowLayers, &
         nBioLayers, &
         nAlgae, &
         nDOC, &
         nDIC, &
         nDON, &
         nParticulateIron, &
         nDissolvedIron, &
         nzAerosols, &
         maxAerosolType, &
         maxAlgaeType, &
         maxDOCType, &
         maxDICType, &
         maxDONType, &
         maxIronType

    logical :: &
         use_nitrogen

    integer :: &
         nTracers_temp

    ! save tracer array size
    nTracers_temp = tracerObject % nTracers
    tracerObject % nTracers = tracerObject % nTracersNotBio

    call MPAS_pool_get_config(domain % configs, "config_use_brine", config_use_brine)
    call MPAS_pool_get_config(domain % configs, "config_use_vertical_zsalinity", config_use_vertical_zsalinity)
    call MPAS_pool_get_config(domain % configs, "config_use_shortwave_bioabsorption", config_use_shortwave_bioabsorption)
    call MPAS_pool_get_config(domain % configs, "config_use_vertical_tracers", config_use_vertical_tracers)
    call MPAS_pool_get_config(domain % configs, "config_use_skeletal_biochemistry", config_use_skeletal_biochemistry)
    call MPAS_pool_get_config(domain % configs, "config_use_vertical_biochemistry", config_use_vertical_biochemistry)
    call MPAS_pool_get_config(domain % configs, "config_use_nitrate", config_use_nitrate)
    call MPAS_pool_get_config(domain % configs, "config_use_carbon", config_use_carbon)
    call MPAS_pool_get_config(domain % configs, "config_use_chlorophyll", config_use_chlorophyll)
    call MPAS_pool_get_config(domain % configs, "config_use_ammonium", config_use_ammonium)
    call MPAS_pool_get_config(domain % configs, "config_use_silicate", config_use_silicate)
    call MPAS_pool_get_config(domain % configs, "config_use_DMS", config_use_DMS)
    call MPAS_pool_get_config(domain % configs, "config_use_nonreactive", config_use_nonreactive)
    call MPAS_pool_get_config(domain % configs, "config_use_humics", config_use_humics)
    call MPAS_pool_get_config(domain % configs, "config_use_DON", config_use_DON)
    call MPAS_pool_get_config(domain % configs, "config_use_iron", config_use_iron)
    call MPAS_pool_get_config(domain % configs, "config_use_zaerosols", config_use_zaerosols)
    call MPAS_pool_get_config(domain % configs, "config_new_ice_fraction_biotracer", config_new_ice_fraction_biotracer)
    call MPAS_pool_get_config(domain % configs, "config_fraction_biotracer_in_frazil", config_fraction_biotracer_in_frazil)

    call MPAS_pool_get_dimension(domain % blocklist % dimensions, "ONE", ONE)
    call MPAS_pool_get_dimension(domain % blocklist % dimensions, "nIceLayers", nIceLayers)
    call MPAS_pool_get_dimension(domain % blocklist % dimensions, "nSnowLayers", nSnowLayers)
    call MPAS_pool_get_dimension(domain % blocklist % dimensions, "nBioLayers",nBioLayers)
    call MPAS_pool_get_dimension(domain % blocklist % dimensions, "nAlgae", nAlgae)
    call MPAS_pool_get_dimension(domain % blocklist % dimensions, "nDOC", nDOC)
    call MPAS_pool_get_dimension(domain % blocklist % dimensions, "nDIC", nDIC)
    call MPAS_pool_get_dimension(domain % blocklist % dimensions, "nDON", nDON)
    call MPAS_pool_get_dimension(domain % blocklist % dimensions, "nParticulateIron", nParticulateIron)
    call MPAS_pool_get_dimension(domain % blocklist % dimensions, "nDissolvedIron", nDissolvedIron)
    call MPAS_pool_get_dimension(domain % blocklist % dimensions, "nzAerosols", nzAerosols)
    call MPAS_pool_get_dimension(domain % blocklist % dimensions, "maxAerosolType", maxAerosolType)
    call MPAS_pool_get_dimension(domain % blocklist % dimensions, "maxAlgaeType", maxAlgaeType)
    call MPAS_pool_get_dimension(domain % blocklist % dimensions, "maxDOCType", maxDOCType)
    call MPAS_pool_get_dimension(domain % blocklist % dimensions, "maxDICType", maxDICType)
    call MPAS_pool_get_dimension(domain % blocklist % dimensions, "maxDONType", maxDONType)
    call MPAS_pool_get_dimension(domain % blocklist % dimensions, "maxIronType", maxIronType)

    use_nitrogen = .false.
    if (config_use_skeletal_biochemistry .or. config_use_vertical_biochemistry) &
        use_nitrogen = .true.

    allocate(tracerObject % index_verticalAerosolsConc(maxAerosolType))
    allocate(tracerObject % index_verticalAerosolsConcLayer(maxAerosolType))
    allocate(tracerObject % index_verticalAerosolsConcShortwave(maxAerosolType))
    tracerObject % nzAerosolsIndex = nzAerosols

    allocate(tracerObject % index_algaeConc(maxAlgaeType))
    allocate(tracerObject % index_algaeConcLayer(maxAlgaeType))
    tracerObject % nAlgaeIndex = nAlgae

    allocate(tracerObject % index_algalCarbon(maxAlgaeType))
    allocate(tracerObject % index_algalCarbonLayer(maxAlgaeType))
    tracerObject % nAlgalCarbonIndex = nAlgae

    allocate(tracerObject % index_DOCConc(maxDOCType))
    allocate(tracerObject % index_DOCConcLayer(maxDOCType))
    tracerObject % nDOCIndex = nDOC

    allocate(tracerObject % index_DICConc(maxDICType))
    allocate(tracerObject % index_DICConcLayer(maxDICType))
    tracerObject % nDICIndex = nDIC

    allocate(tracerObject % index_algalChlorophyll(maxAlgaeType))
    allocate(tracerObject % index_algalChlorophyllLayer(maxAlgaeType))
    tracerObject % nAlgalChlorophyllIndex = nAlgae

    allocate(tracerObject % index_DONConc(maxDONType))
    allocate(tracerObject % index_DONConcLayer(maxDONType))
    tracerObject % nDONIndex = nDON

    allocate(tracerObject % index_particulateIronConc(maxIronType))
    allocate(tracerObject % index_particulateIronConcLayer(maxIronType))
    tracerObject % nParticulateIronIndex = nParticulateIron

    allocate(tracerObject % index_dissolvedIronConc(maxIronType))
    allocate(tracerObject % index_dissolvedIronConcLayer(maxIronType))
    tracerObject % nDissolvedIronIndex = nDissolvedIron

    call colpkg_init_zbgc(&
         nBioLayers, &
         nIceLayers, &
         nSnowLayers, &
         nAlgae, &
         nzAerosols, &
         nDOC, &
         nDIC, &
         nDON, &
         nDissolvedIron, &
         nParticulateIron, &
         tracerObject % firstAncestorMask, &
         tracerObject % parentIndex, &
         tracerObject % ancestorNumber, &
         tracerObject % ancestorIndices, &
         tracerObject % nBioTracersShortwave, &
         config_use_brine, &
         tracerObject % index_brineFraction,&
         tracerObject % nTracers, &
         tracerObject % nBioTracers, &
         tracerObject % index_nitrateConc, &
         tracerObject % index_ammoniumConc, &
         tracerObject % index_silicateConc, &
         tracerObject % index_DMSConc, &
         tracerObject % index_nonreactiveConc, &
         tracerObject % index_verticalSalinity, &
         tracerObject % index_algaeConc, &
         tracerObject % index_algalCarbon, &
         tracerObject % index_algalChlorophyll, &
         tracerObject % index_DOCConc, &
         tracerObject % index_DONConc, &
         tracerObject % index_DICConc, &
         tracerObject % index_verticalAerosolsConc, &
         tracerObject % index_DMSPpConc, &
         tracerObject % index_DMSPdConc, &
         tracerObject % index_dissolvedIronConc, &
         tracerObject % index_particulateIronConc, &
         tracerObject % index_mobileFraction, &
         config_use_nitrate, &
         config_use_ammonium, &
         config_use_silicate, &
         config_use_DMS, &
         config_use_nonreactive, &
         config_use_vertical_zsalinity, &
         use_nitrogen, &
         config_use_carbon, &
         config_use_chlorophyll, &
         config_use_DON, &
         config_use_iron,&
         config_use_zaerosols, &
         tracerObject % index_verticalAerosolsConcShortwave, &
         tracerObject % index_chlorophyllShortwave, &
         tracerObject % index_algaeConcLayer, &
         tracerObject % index_nitrateConcLayer, &
         tracerObject % index_ammoniumConcLayer, &
         tracerObject % index_silicateConcLayer, &
         tracerObject % index_DMSConcLayer, &
         tracerObject % index_DMSPpConcLayer, &
         tracerObject % index_DMSPdConcLayer, &
         tracerObject % index_algalCarbonLayer, &
         tracerObject % index_algalChlorophyllLayer, &
         tracerObject % index_DICConcLayer, &
         tracerObject % index_DOCConcLayer, &
         tracerObject % index_nonreactiveConcLayer, &
         tracerObject % index_DONConcLayer, &
         tracerObject % index_dissolvedIronConcLayer, &
         tracerObject % index_particulateIronConcLayer, &
         tracerObject % index_verticalAerosolsConcLayer, &
         tracerObject % index_humicsConc, &
         tracerObject % index_humicsConcLayer, &
         config_use_humics, &
         config_use_vertical_zsalinity, &
         config_use_skeletal_biochemistry, &
         config_use_vertical_tracers, &
         config_use_shortwave_bioabsorption, &
         config_use_vertical_biochemistry, &
         config_fraction_biotracer_in_frazil, &
         config_new_ice_fraction_biotracer, &
         tracerObject % index_LayerIndexToDataArray, &
         tracerObject % index_LayerIndexToBioIndex, &
         tracerObject % nTracersNotBio, &
         maxAlgaeType, &
         maxDOCType, &
         maxDICType, &
         maxDONType, &
         maxIronType)

    ! check calculated tracer array size
    if (nTracers_temp /= tracerObject % nTracers) then
       COLUMN_ERROR_WRITE("init_column_tracer_object Error: nTracers_temp, nTracers")
       WRITE (stderrUnit,*) nTracers_temp
       WRITE (stderrUnit,*) tracerObject % nTracers
       call MPAS_dmpar_global_abort("tracer number error")
    endif

  end subroutine init_column_tracer_object_for_biogeochemistry

!|||||||||||||||||||||||||||||||||||||||||||||||||||||||||||||||||||||||
!
!  init_column_biogeochemistry
!
!> \brief 
!> \author Nicole Jeffery, LANL
!> \date 17th September 2015
!> \details
!>  
!
!-----------------------------------------------------------------------

  subroutine init_column_biogeochemistry_profiles(domain, tracerObject)

    use ice_colpkg, only: &
         colpkg_init_bgc, &
         colpkg_init_hbrine, &
         colpkg_init_zsalinity

    type(domain_type), intent(inout) :: domain

    type(ciceTracerObjectType), intent(inout) :: &
         tracerObject

    type(block_type), pointer :: &
         block

    type(MPAS_pool_type), pointer :: &
         biogeochemistry, &
         ocean_coupling, &
         tracers
         
    logical, pointer :: &  
         config_use_brine, &
         config_use_vertical_zsalinity, &
         config_use_vertical_tracers, &
         config_use_skeletal_biochemistry, &
         config_do_restart_zsalinity, &
         config_do_restart_bgc, &
         config_do_restart_hbrine
       
    real(kind=RKIND), pointer :: &
         config_dt, &
         config_snow_porosity_at_ice_surface

    real(kind=RKIND), dimension(:), pointer :: &
         oceanNitrateConc, &
         oceanSilicateConc, &
         oceanAmmoniumConc, &
         oceanDMSConc, &
         oceanDMSPConc, &
         oceanHumicsConc, &
         seaSurfaceSalinity , &
         verticalGrid, &          ! cgrid
         interfaceBiologyGrid, &  ! igrid
         biologyGrid, &           ! bgrid
         verticalShortwaveGrid, & ! swgrid
         interfaceGrid, &         ! icgrid
         rayleighCriteriaReal

    real(kind=RKIND), dimension(:,:), pointer :: &
         oceanAlgaeConc, &
         oceanDOCConc, &
         oceanDICConc, &
         oceanDONConc, &
         oceanParticulateIronConc, &
         oceanDissolvedIronConc, &
         oceanZAerosolConc, &
         oceanBioConcentrations, &
         totalVerticalBiologyIce, &
         totalVerticalBiologySnow

    integer, dimension(:,:), pointer :: &
         newlyFormedIce

    real(kind=RKIND), dimension(:,:,:), pointer :: &
         bioPorosity, &             
         bioDiffusivity, &
         bioTemperature, &
         bioPermeability, &
         bioShortwaveFlux, &
         bioTracerShortwave, &
         iceSalinity, &
         brineFraction

    integer, pointer :: &
         nCellsSolve, &
         nIceLayers, &
         nBioLayers, &
         nBioLayersP1, &
         nBioLayersP2, &
         nCategories, &
         nShortwaveBio, &
         nZBGCTracers, &
         maxAerosolType, &
         maxAlgaeType, &
         maxDOCType, &
         maxDICType, &
         maxDONType, &
         maxIronType
         
    integer :: &
         iCell

    logical :: &
         abortFlag, &
         rayleighCriteria, &
         setGetPhysicsTracers, &
         setGetBGCTracers

    character(len=strKIND) :: &
         abortMessage

    call MPAS_pool_get_config(domain % configs, "config_use_brine", config_use_brine)
    call MPAS_pool_get_config(domain % configs, "config_do_restart_zsalinity", config_do_restart_zsalinity)
    call MPAS_pool_get_config(domain % configs, "config_do_restart_bgc", config_do_restart_bgc)
    call MPAS_pool_get_config(domain % configs, "config_do_restart_hbrine", config_do_restart_hbrine)
    call MPAS_pool_get_config(domain % configs, "config_use_vertical_zsalinity", config_use_vertical_zsalinity)
    call MPAS_pool_get_config(domain % configs, "config_use_skeletal_biochemistry", config_use_skeletal_biochemistry)
    call MPAS_pool_get_config(domain % configs, "config_use_vertical_tracers", config_use_vertical_tracers)
    call MPAS_pool_get_config(domain % configs, "config_dt", config_dt)
    call MPAS_pool_get_config(domain % configs, "config_snow_porosity_at_ice_surface", config_snow_porosity_at_ice_surface)

    abortFlag = .false.

    setGetPhysicsTracers = .false.
    setGetBGCTracers     = .true.

    block => domain % blocklist
    do while (associated(block))

       call MPAS_pool_get_subpool(block % structs, "biogeochemistry", biogeochemistry)

       call MPAS_pool_get_array(biogeochemistry, "bioPorosity", bioPorosity)
       call MPAS_pool_get_array(biogeochemistry, "bioDiffusivity", bioDiffusivity)
       call MPAS_pool_get_array(biogeochemistry, "bioTemperature", bioTemperature)
       call MPAS_pool_get_array(biogeochemistry, "bioPermeability", bioPermeability)
       call MPAS_pool_get_array(biogeochemistry, "bioShortwaveFlux", bioShortwaveFlux)
       call MPAS_pool_get_array(biogeochemistry, "oceanBioConcentrations", oceanBioConcentrations)
       call MPAS_pool_get_array(biogeochemistry, "totalVerticalBiologyIce", totalVerticalBiologyIce)
       call MPAS_pool_get_array(biogeochemistry, "totalVerticalBiologySnow", totalVerticalBiologySnow)
       call MPAS_pool_get_array(biogeochemistry, "bioTracerShortwave", bioTracerShortwave)
       call MPAS_pool_get_array(biogeochemistry, "interfaceBiologyGrid", interfaceBiologyGrid)
       call MPAS_pool_get_array(biogeochemistry, "interfaceGrid", interfaceGrid)
       call MPAS_pool_get_array(biogeochemistry, "rayleighCriteriaReal", rayleighCriteriaReal)
       call MPAS_pool_get_array(biogeochemistry, "verticalGrid", verticalGrid)
       call MPAS_pool_get_array(biogeochemistry, "biologyGrid", biologyGrid)
       call MPAS_pool_get_array(biogeochemistry, "verticalShortwaveGrid", verticalShortwaveGrid)
       call MPAS_pool_get_array(biogeochemistry, "oceanAlgaeConc", oceanAlgaeConc)
       call MPAS_pool_get_array(biogeochemistry, "oceanDOCConc", oceanDOCConc)
       call MPAS_pool_get_array(biogeochemistry, "oceanDICConc", oceanDICConc)
       call MPAS_pool_get_array(biogeochemistry, "oceanDONConc", oceanDONConc)
       call MPAS_pool_get_array(biogeochemistry, "oceanParticulateIronConc", oceanParticulateIronConc)
       call MPAS_pool_get_array(biogeochemistry, "oceanDissolvedIronConc", oceanDissolvedIronConc)
       call MPAS_pool_get_array(biogeochemistry, "oceanNitrateConc", oceanNitrateConc)
       call MPAS_pool_get_array(biogeochemistry, "oceanSilicateConc", oceanSilicateConc)
       call MPAS_pool_get_array(biogeochemistry, "oceanAmmoniumConc", oceanAmmoniumConc)
       call MPAS_pool_get_array(biogeochemistry, "oceanDMSConc", oceanDMSConc)
       call MPAS_pool_get_array(biogeochemistry, "oceanDMSPConc", oceanDMSPConc)
       call MPAS_pool_get_array(biogeochemistry, "oceanHumicsConc", oceanHumicsConc)
       call MPAS_pool_get_array(biogeochemistry, "oceanZAerosolConc", oceanZAerosolConc)
       call MPAS_pool_get_array(biogeochemistry, "newlyFormedIce", newlyFormedIce)

       call MPAS_pool_get_subpool(block % structs, "ocean_coupling", ocean_coupling)
       call MPAS_pool_get_array(ocean_coupling, "seaSurfaceSalinity", seaSurfaceSalinity)

       call MPAS_pool_get_subpool(block % structs, "tracers", tracers)
       call MPAS_pool_get_array(tracers, "iceSalinity", iceSalinity, 1)
       call MPAS_pool_get_array(tracers, "brineFraction", brineFraction, 1)

       call MPAS_pool_get_dimension(block % dimensions, "nCellsSolve", nCellsSolve)
       call MPAS_pool_get_dimension(block % dimensions, "nCategories", nCategories)
       call MPAS_pool_get_dimension(block % dimensions, "nIceLayers", nIceLayers)
       call MPAS_pool_get_dimension(block % dimensions, "nBioLayers", nBioLayers)
       call MPAS_pool_get_dimension(block % dimensions, "nBioLayersP1", nBioLayersP1)
       call MPAS_pool_get_dimension(block % dimensions, "nBioLayersP2", nBioLayersP2)
       call MPAS_pool_get_dimension(block % dimensions, "nShortwaveBio", nShortwaveBio)
       call MPAS_pool_get_dimension(block % dimensions, "nZBGCTracers", nZBGCTracers)
       call MPAS_pool_get_dimension(block % dimensions, "maxAerosolType", maxAerosolType)
       call MPAS_pool_get_dimension(block % dimensions, "maxAlgaeType", maxAlgaeType)
       call MPAS_pool_get_dimension(block % dimensions, "maxDOCType", maxDOCType)
       call MPAS_pool_get_dimension(block % dimensions, "maxDICType", maxDICType)
       call MPAS_pool_get_dimension(block % dimensions, "maxDONType", maxDONType)
       call MPAS_pool_get_dimension(block % dimensions, "maxIronType", maxIronType)
       
       call colpkg_init_hbrine(&
            biologyGrid, &
            interfaceBiologyGrid, &
            verticalGrid, &
            interfaceGrid, &
            verticalShortwaveGrid, &
            nBioLayers, &
            nIceLayers, &
            config_snow_porosity_at_ice_surface)

       do iCell = 1, nCellsSolve

          if (.not. config_do_restart_hbrine) then
             ! initialize newly formed ice
             newlyFormedIce(:,iCell) = 1
             
             ! initialize brine fraction
             brineFraction(:,:,iCell) = 1.0_RKIND
          endif

          ! set the category tracer array
          call set_cice_tracer_array_category(block, tracerObject, iCell, setGetPhysicsTracers, setGetBGCTracers)

          if (config_use_vertical_zsalinity) then
             call colpkg_init_zsalinity(&
                  nBioLayers, &
                  tracerObject % nTracersNotBio, &
                  config_do_restart_zsalinity, &
                  rayleighCriteria, &
                  rayleighCriteriaReal(iCell), &
                  tracerObject % tracerArrayCategory(tracerObject % nTracersNotBio+1:tracerObject % nTracers,:), &
                  tracerObject % index_verticalSalinity, &
                  nCategories, &
                  seaSurfaceSalinity(iCell))
          endif
             
          if (config_use_vertical_tracers .or. config_use_skeletal_biochemistry) then
             call colpkg_init_bgc(&
                  config_dt, &
                  nCategories, &
                  nBioLayers, &
                  nIceLayers, &
                  tracerObject % nTracersNotBio, &
                  verticalGrid, &
                  interfaceBiologyGrid, & 
                  config_do_restart_bgc, &
                  tracerObject % nTracers, &
                  tracerObject % nBiotracers, &
                  iceSalinity(:,:,iCell), &
                  tracerObject % tracerArrayCategory(tracerObject % nTracersNotBio+1:tracerObject % nTracers,:), &
                  seaSurfaceSalinity(iCell), &  
                  oceanNitrateConc(iCell), &
                  oceanAmmoniumConc(iCell), &
                  oceanSilicateConc(iCell), &
                  oceanDMSPConc(iCell), &
                  oceanDMSConc(iCell), &
                  oceanAlgaeConc(:,iCell), &
                  oceanDOCConc(:,iCell), &
                  oceanDONConc(:,iCell), &
                  oceanDICConc(:,iCell), &
                  oceanDissolvedIronConc(:,iCell), &
                  oceanParticulateIronConc(:,iCell), &
                  oceanZAerosolConc(:,iCell), &
                  oceanHumicsConc(iCell), &
                  oceanBioConcentrations(:,iCell), & 
                  maxAlgaeType, &
                  maxDOCType, &
                  maxDICType, &
                  maxDONType, &
                  maxIronType, &
                  nZBGCTracers, &
                  maxAerosolType, &
                  abortFlag, &
                  abortMessage)

             if (abortFlag) then
                 COLUMN_ERROR_WRITE("colpkg_init_bgc")
                 COLUMN_ERROR_WRITE(trim(abortMessage))
                 call MPAS_dmpar_global_abort(trim(abortMessage)) 
             endif
          endif ! biogeochemistry

          ! get the category tracer array
          call get_cice_tracer_array_category(block, tracerObject, iCell, setGetPhysicsTracers, setGetBGCTracers)

       enddo ! iCell

       block => block % next
    end do

  end subroutine init_column_biogeochemistry_profiles

!|||||||||||||||||||||||||||||||||||||||||||||||||||||||||||||||||||||||
!
!  cice_column_reinitialize_diagnostics
!
!> \brief 
!> \author Adrian K. Turner, LANL
!> \date 27th September 2015
!> \details
!>  
!
!-----------------------------------------------------------------------

  subroutine cice_column_reinitialize_diagnostics(domain)

    use ice_constants_colpkg, only: &
         dragio

    type(domain_type) :: domain

    type(block_type), pointer :: block

    type(MPAS_pool_type), pointer :: &
         atmosFluxesPool, &
         meltGrowthRatesPool, &
         diagnosticsPool, &
         tracersAggregatePool, &
         pondsPool, &
         dragPool, &
         shortwavePool, &
         biogeochemistryPool

    ! atmospheric fluxes
    real(kind=RKIND), dimension(:), pointer :: &
         surfaceHeatFlux, &
         surfaceConductiveFlux

    real(kind=RKIND), dimension(:,:), pointer :: &
         surfaceHeatFluxCategory, &
         surfaceConductiveFluxCategory, &
         latentHeatFluxCategory, &
         sensibleHeatFluxCategory

    ! melt growth rates
    real(kind=RKIND), dimension(:), pointer :: &
         congelation, &
         frazilFormation, &
         snowiceFormation, &
         snowThicknessChange, &
         surfaceIceMelt, &
         snowMelt, &
         basalIceMelt, &
         lateralIceMelt

    ! diagnostic tendencies
    real(kind=RKIND), dimension(:), pointer :: &
         iceAreaTendencyTransport, &
         iceVolumeTendencyTransport, &
         iceAgeTendencyTransport, &
         iceAreaTendencyThermodynamics, &
         iceVolumeTendencyThermodynamics, &
         iceAgeTendencyThermodynamics, &
         iceAreaCell, &
         iceVolumeCell, &
         iceAgeCell

    ! pond fluxes
    real(kind=RKIND), dimension(:), pointer :: &
         pondFreshWaterFlux

    ! shortwave
    real(kind=RKIND), dimension(:), pointer :: &
         bareIceAlbedoCell, &
         snowAlbedoCell, &
         pondAlbedoCell

    ! drag variables
    real(kind=RKIND), dimension(:), pointer :: &
         airOceanDragCoefficientRatio, &
         oceanDragCoefficient, &
         oceanDragCoefficientSkin, &
         oceanDragCoefficientFloe, &
         oceanDragCoefficientKeel, &
         airDragCoefficient, &
         airDragCoefficientSkin, &
         airDragCoefficientFloe, &
         airDragCoefficientPond, &
         airDragCoefficientRidge, &
         dragFreeboard, &
         dragIceSnowDraft, &
         dragRidgeHeight, &
         dragRidgeSeparation, &
         dragKeelDepth, &
         dragKeelSeparation, &
         dragFloeLength, &
         dragFloeSeparation

    ! biogeochemistry
    real(kind=RKIND), dimension(:), pointer :: &
         primaryProduction, &
         netSpecificAlgalGrowthRate, &
         netBrineHeight, &
         zSalinityFlux, &
         zSalinityGDFlux
         
    real(kind=RKIND), dimension(:,:), pointer :: &
         oceanBioFluxes, &
         atmosIceBioFluxes, &
         snowIceBioFluxes, &
         totalVerticalBiologyIce, &
         totalVerticalBiologySnow

    real(kind=RKIND), dimension(:,:,:), pointer :: &
         bioTracerShortwave

    logical, pointer :: &
         config_use_ice_age, &
         config_use_form_drag, &
         config_use_column_biogeochemistry, &
         config_use_column_shortwave

    block => domain % blocklist
    do while (associated(block))

       ! atmospheric fluxes
       call MPAS_pool_get_subpool(block % structs, "atmos_fluxes", atmosFluxesPool)

       call MPAS_pool_get_array(atmosFluxesPool, "surfaceHeatFlux", surfaceHeatFlux)
       call MPAS_pool_get_array(atmosFluxesPool, "surfaceConductiveFlux", surfaceConductiveFlux)
       call MPAS_pool_get_array(atmosFluxesPool, "surfaceHeatFluxCategory", surfaceHeatFluxCategory)
       call MPAS_pool_get_array(atmosFluxesPool, "surfaceConductiveFluxCategory", surfaceConductiveFluxCategory)
       call MPAS_pool_get_array(atmosFluxesPool, "latentHeatFluxCategory", latentHeatFluxCategory)
       call MPAS_pool_get_array(atmosFluxesPool, "sensibleHeatFluxCategory", sensibleHeatFluxCategory)

       surfaceHeatFlux               = 0.0_RKIND
       surfaceConductiveFlux         = 0.0_RKIND
       surfaceHeatFluxCategory       = 0.0_RKIND
       surfaceConductiveFluxCategory = 0.0_RKIND
       latentHeatFluxCategory        = 0.0_RKIND
       sensibleHeatFluxCategory      = 0.0_RKIND

       ! melt growth rates
       call MPAS_pool_get_subpool(block % structs, "melt_growth_rates", meltGrowthRatesPool)

       call MPAS_pool_get_array(meltGrowthRatesPool, "congelation", congelation)
       call MPAS_pool_get_array(meltGrowthRatesPool, "frazilFormation", frazilFormation)
       call MPAS_pool_get_array(meltGrowthRatesPool, "snowiceFormation", snowiceFormation)
       call MPAS_pool_get_array(meltGrowthRatesPool, "snowThicknessChange", snowThicknessChange)
       call MPAS_pool_get_array(meltGrowthRatesPool, "surfaceIceMelt", surfaceIceMelt)
       call MPAS_pool_get_array(meltGrowthRatesPool, "snowMelt", snowMelt)
       call MPAS_pool_get_array(meltGrowthRatesPool, "basalIceMelt", basalIceMelt)
       call MPAS_pool_get_array(meltGrowthRatesPool, "lateralIceMelt", lateralIceMelt)

       congelation         = 0.0_RKIND
       frazilFormation     = 0.0_RKIND
       snowiceFormation    = 0.0_RKIND
       snowThicknessChange = 0.0_RKIND
       surfaceIceMelt      = 0.0_RKIND
       snowMelt            = 0.0_RKIND
       basalIceMelt        = 0.0_RKIND
       lateralIceMelt      = 0.0_RKIND

       ! tendancies
       call MPAS_pool_get_config(block % configs, "config_use_ice_age", config_use_ice_age)

       call MPAS_pool_get_subpool(block % structs, "diagnostics", diagnosticsPool)
       call MPAS_pool_get_subpool(block % structs, "tracers_aggregate", tracersAggregatePool)

       call MPAS_pool_get_array(diagnosticsPool, "iceAreaTendencyThermodynamics", iceAreaTendencyThermodynamics)
       call MPAS_pool_get_array(diagnosticsPool, "iceVolumeTendencyThermodynamics", iceVolumeTendencyThermodynamics)
       call MPAS_pool_get_array(diagnosticsPool, "iceAgeTendencyThermodynamics", iceAgeTendencyThermodynamics)

       call MPAS_pool_get_array(diagnosticsPool, "iceAreaTendencyTransport", iceAreaTendencyTransport)
       call MPAS_pool_get_array(diagnosticsPool, "iceVolumeTendencyTransport", iceVolumeTendencyTransport)
       call MPAS_pool_get_array(diagnosticsPool, "iceAgeTendencyTransport", iceAgeTendencyTransport)

       call MPAS_pool_get_array(tracersAggregatePool, "iceAreaCell", iceAreaCell)
       call MPAS_pool_get_array(tracersAggregatePool, "iceVolumeCell", iceVolumeCell)
       call MPAS_pool_get_array(tracersAggregatePool, "iceAgeCell", iceAgeCell)

       ! transport tendencies
       iceAreaTendencyTransport   = iceAreaCell
       iceVolumeTendencyTransport = iceVolumeCell
       if (config_use_ice_age) then
          iceAgeTendencyTransport = iceAgeCell
       else
          iceAgeTendencyTransport = 0.0_RKIND
       endif

       ! thermodynamic tendencies
       iceAreaTendencyThermodynamics   = iceAreaCell
       iceVolumeTendencyThermodynamics = iceVolumeCell
       if (config_use_ice_age) then
          iceAgeTendencyThermodynamics = iceAgeCell
       else
          iceAgeTendencyThermodynamics = 0.0_RKIND
       endif

       ! ponds
       call MPAS_pool_get_subpool(block % structs, "ponds", pondsPool)

       call MPAS_pool_get_array(pondsPool, "pondFreshWaterFlux", pondFreshWaterFlux)

       pondFreshWaterFlux(:) = 0.0_RKIND

       !fresh_ai  (:,:,:) = c0
       !fsalt_ai  (:,:,:) = c0
       !fhocn_ai  (:,:,:) = c0
       !fswthru_ai(:,:,:) = c0

       ! shortwave
       call MPAS_pool_get_subpool(block % structs, "shortwave", shortwavePool)

       call MPAS_pool_get_array(shortwavePool, "bareIceAlbedoCell", bareIceAlbedoCell)
       call MPAS_pool_get_array(shortwavePool, "snowAlbedoCell", snowAlbedoCell)
       call MPAS_pool_get_array(shortwavePool, "pondAlbedoCell", pondAlbedoCell)

       bareIceAlbedoCell = 0.0_RKIND
       snowAlbedoCell    = 0.0_RKIND
       pondAlbedoCell    = 0.0_RKIND

       ! form drag
       call MPAS_pool_get_subpool(block % structs, "drag", dragPool)

       call MPAS_pool_get_array(dragPool, "oceanDragCoefficient", oceanDragCoefficient)
       call MPAS_pool_get_array(dragPool, "airDragCoefficient", airDragCoefficient)

       oceanDragCoefficient = dragio
       airDragCoefficient   = cice_column_initial_air_drag_coefficient()

       call MPAS_pool_get_config(block % configs, "config_use_form_drag", config_use_form_drag)

       if (config_use_form_drag) then

          call MPAS_pool_get_array(dragPool, "airOceanDragCoefficientRatio", airOceanDragCoefficientRatio)
          call MPAS_pool_get_array(dragPool, "oceanDragCoefficientSkin", oceanDragCoefficientSkin)
          call MPAS_pool_get_array(dragPool, "oceanDragCoefficientFloe", oceanDragCoefficientFloe)
          call MPAS_pool_get_array(dragPool, "oceanDragCoefficientKeel", oceanDragCoefficientKeel)
          call MPAS_pool_get_array(dragPool, "airDragCoefficientSkin", airDragCoefficientSkin)
          call MPAS_pool_get_array(dragPool, "airDragCoefficientFloe", airDragCoefficientFloe)
          call MPAS_pool_get_array(dragPool, "airDragCoefficientPond", airDragCoefficientPond)
          call MPAS_pool_get_array(dragPool, "airDragCoefficientRidge", airDragCoefficientRidge)
          call MPAS_pool_get_array(dragPool, "dragFreeboard", dragFreeboard)
          call MPAS_pool_get_array(dragPool, "dragIceSnowDraft", dragIceSnowDraft)
          call MPAS_pool_get_array(dragPool, "dragRidgeHeight", dragRidgeHeight)
          call MPAS_pool_get_array(dragPool, "dragRidgeSeparation", dragRidgeSeparation)
          call MPAS_pool_get_array(dragPool, "dragKeelDepth", dragKeelDepth)
          call MPAS_pool_get_array(dragPool, "dragKeelSeparation", dragKeelSeparation)
          call MPAS_pool_get_array(dragPool, "dragFloeLength", dragFloeLength)
          call MPAS_pool_get_array(dragPool, "dragFloeSeparation", dragFloeSeparation)

          airOceanDragCoefficientRatio = 0.0_RKIND
          oceanDragCoefficientSkin     = 0.0_RKIND
          oceanDragCoefficientFloe     = 0.0_RKIND
          oceanDragCoefficientKeel     = 0.0_RKIND
          airDragCoefficientSkin       = 0.0_RKIND
          airDragCoefficientFloe       = 0.0_RKIND
          airDragCoefficientPond       = 0.0_RKIND
          airDragCoefficientRidge      = 0.0_RKIND
          dragFreeboard                = 0.0_RKIND
          dragIceSnowDraft             = 0.0_RKIND
          dragRidgeHeight              = 0.0_RKIND
          dragRidgeSeparation          = 0.0_RKIND
          dragKeelDepth                = 0.0_RKIND
          dragKeelSeparation           = 0.0_RKIND
          dragFloeLength               = 0.0_RKIND
          dragFloeSeparation           = 0.0_RKIND

       endif ! config_use_form_drag

       ! biogeochemistry
       call MPAS_pool_get_config(block % configs, "config_use_column_biogeochemistry", config_use_column_biogeochemistry)

       if (config_use_column_biogeochemistry) then

          call MPAS_pool_get_subpool(block % structs, "biogeochemistry", biogeochemistryPool)

          call MPAS_pool_get_array(biogeochemistryPool, "primaryProduction", primaryProduction)
          call MPAS_pool_get_array(biogeochemistryPool, "netSpecificAlgalGrowthRate", netSpecificAlgalGrowthRate)
          call MPAS_pool_get_array(biogeochemistryPool, "netBrineHeight", netBrineHeight)
          call MPAS_pool_get_array(biogeochemistryPool, "zSalinityFlux", zSalinityFlux)
          call MPAS_pool_get_array(biogeochemistryPool, "zSalinityGDFlux", zSalinityGDFlux)
          call MPAS_pool_get_array(biogeochemistryPool, "oceanBioFluxes", oceanBioFluxes)
          call MPAS_pool_get_array(biogeochemistryPool, "atmosIceBioFluxes", atmosIceBioFluxes)
          call MPAS_pool_get_array(biogeochemistryPool, "snowIceBioFluxes", snowIceBioFluxes)
          call MPAS_pool_get_array(biogeochemistryPool, "totalVerticalBiologyIce", totalVerticalBiologyIce)
          call MPAS_pool_get_array(biogeochemistryPool, "totalVerticalBiologySnow", totalVerticalBiologySnow)
          
          primaryProduction          = 0.0_RKIND
          netSpecificAlgalGrowthRate = 0.0_RKIND
          netBrineHeight             = 0.0_RKIND
          zSalinityFlux              = 0.0_RKIND
          zSalinityGDFlux            = 0.0_RKIND
          oceanBioFluxes             = 0.0_RKIND
          atmosIceBioFluxes          = 0.0_RKIND
          snowIceBioFluxes           = 0.0_RKIND
          totalVerticalBiologyIce    = 0.0_RKIND
          totalVerticalBiologySnow   = 0.0_RKIND

       endif

       call MPAS_pool_get_config(block % configs, "config_use_column_shortwave", config_use_column_shortwave)

       if (config_use_column_biogeochemistry .or. config_use_column_shortwave) then

          call MPAS_pool_get_subpool(block % structs, "biogeochemistry", biogeochemistryPool)
          call MPAS_pool_get_array(biogeochemistryPool, "bioTracerShortwave", bioTracerShortwave)
          bioTracerShortwave         = 0.0_RKIND

       endif

       block => block % next
    end do

  end subroutine cice_column_reinitialize_diagnostics

!-----------------------------------------------------------------------

end module cice_column
<|MERGE_RESOLUTION|>--- conflicted
+++ resolved
@@ -40,11 +40,8 @@
        cice_column_initial_air_drag_coefficient, &
        cice_column_reinitialize_fluxes, &
        cice_column_reinitialize_diagnostics, &
-<<<<<<< HEAD
+       cice_column_coupling_prep, &
        cice_column_finalize
-=======
-       cice_column_coupling_prep
->>>>>>> f977fd30
        
   ! tracer object
   type, private :: ciceTracerObjectType
