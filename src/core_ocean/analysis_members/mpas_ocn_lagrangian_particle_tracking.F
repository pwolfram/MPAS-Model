--- conflicted
+++ resolved
@@ -794,15 +794,9 @@
 !          sumUU = sumUU + lonVel*lonVel
 !          sumUV = sumUV + lonVel*latVel
 !          sumVV = sumVV + latVel*latVel
-<<<<<<< HEAD
-#ifdef MPAS_DEBUG
-          call mpas_timer_stop("storeSingleParticleStats")
-#endif
-=======
 !#ifdef MPAS_DEBUG
 !          call mpas_timer_stop("storeSingleParticleStats")
 !#endif
->>>>>>> 9e3b0151
           !}}}
 
           ! properly store particle position (because we can't store arrays directly for particles and must
