--- conflicted
+++ resolved
@@ -215,11 +215,8 @@
       call mpas_pool_get_config(domain % configs, 'config_verify_not_dry', config_verify_not_dry)
       call mpas_pool_get_config(domain % configs, 'config_drying_min_cell_height', config_drying_min_cell_height)
       call mpas_pool_get_config(domain % configs, 'config_zero_drying_velocity', config_zero_drying_velocity)
-<<<<<<< HEAD
-=======
       call mpas_pool_get_config(domain % configs, 'config_use_tidal_forcing', config_use_tidal_forcing)
       call mpas_pool_get_config(domain % configs, 'config_tidal_forcing_type', config_tidal_forcing_type)
->>>>>>> 7bb8d561
 
       !
       ! Initialize time_levs(2) with state at current time
